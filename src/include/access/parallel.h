--- conflicted
+++ resolved
@@ -57,7 +57,6 @@
 
 #define		IsParallelWorker()		(ParallelWorkerNumber >= 0)
 
-<<<<<<< HEAD
 /*
  * Executor nodes normally use their plan node ID as a key for accessing a
  * shared space in the DSM segment.  If a single node needs more than one TOC
@@ -67,11 +66,7 @@
 #define PARALLEL_KEY_EXECUTOR_NODE_NTH(node_id, n) \
 	(AssertMacro((n) <= 0xffff), ((uint64) (n)) << 32 | (node_id))
 
-extern ParallelContext *CreateParallelContext(parallel_worker_main_type entrypoint, int nworkers);
-extern ParallelContext *CreateParallelContextForExternalFunction(char *library_name, char *function_name, int nworkers);
-=======
 extern ParallelContext *CreateParallelContext(const char *library_name, const char *function_name, int nworkers);
->>>>>>> 058cb094
 extern void InitializeParallelDSM(ParallelContext *pcxt);
 extern void ReinitializeParallelDSM(ParallelContext *pcxt);
 extern void LaunchParallelWorkers(ParallelContext *pcxt);
