--- conflicted
+++ resolved
@@ -20,10 +20,7 @@
 #include "storage/lwlock.h"
 #include "utils/dsa.h"
 #include "utils/leader_gate.h"
-<<<<<<< HEAD
 #include "utils/sharedtuplestore.h"
-=======
->>>>>>> 02c1e81c
 
 /* ----------------------------------------------------------------
  *				hash-join hash table structures
@@ -159,15 +156,12 @@
 
 	LeaderGate leader_gate;			/* gate to avoid leader/worker deadlock */
 
-<<<<<<< HEAD
 	Barrier shrink_barrier;			/* synchronization of hashtable shrink */
 	bool shrink_needed;				/* flag indicating all must help shrink */
 	long nfreed;					/* shared counter for hashtable shrink */
 	long ninmemory;					/* shared counter for hashtable shrink */
 	bool grow_enabled;				/* shared flag to prevent useless growth */
 
-=======
->>>>>>> 02c1e81c
 	LWLock chunk_lock;				/* protects the following members */
 	dsa_pointer chunks;				/* chunks loaded for the current batch */
 	dsa_pointer chunk_work_queue;	/* next chunk for shared processing */
@@ -262,12 +256,8 @@
 	/* State for coordinating shared hash tables. */
 	dsa_area *area;
 	SharedHashJoinTableData *shared;	/* the shared state */
-<<<<<<< HEAD
 	SharedTuplestoreAccessor *shared_inner_batches;
 	SharedTuplestoreAccessor *shared_outer_batches;
-	int attached_at_phase;				/* the phase this participant joined */
-=======
->>>>>>> 02c1e81c
 	bool detached_early;				/* did we decide to detach early? */
 	dsa_pointer current_chunk_shared;	/* DSA pointer to 'current_chunk' */
 
