/*-------------------------------------------------------------------------
 *
 * nodeHashjoin.h
 *	  prototypes for nodeHashjoin.c
 *
 *
 * Portions Copyright (c) 1996-2017, PostgreSQL Global Development Group
 * Portions Copyright (c) 1994, Regents of the University of California
 *
 * src/include/executor/nodeHashjoin.h
 *
 *-------------------------------------------------------------------------
 */
#ifndef NODEHASHJOIN_H
#define NODEHASHJOIN_H

#include "access/parallel.h"
#include "nodes/execnodes.h"
#include "storage/buffile.h"
#include "storage/shm_toc.h"

extern HashJoinState *ExecInitHashJoin(HashJoin *node, EState *estate, int eflags);
extern TupleTableSlot *ExecHashJoin(HashJoinState *node);
extern void ExecEndHashJoin(HashJoinState *node);
extern void ExecDetachHashJoin(HashJoinState *node);
extern void ExecReScanHashJoin(HashJoinState *node);
extern void ExecHashJoinEstimate(HashJoinState *state, ParallelContext *pcxt);
extern void ExecHashJoinInitializeDSM(HashJoinState *state, ParallelContext *pcxt);
<<<<<<< HEAD
extern void ExecHashJoinInitializeWorker(HashJoinState *state, shm_toc *toc);
=======
extern void ExecHashJoinInitializeWorker(HashJoinState *state,
										 ParallelWorkerContext *pwcxt);
>>>>>>> 8529441f

extern void ExecHashJoinSaveTuple(MinimalTuple tuple, uint32 hashvalue,
					  BufFile **fileptr);

#endif   /* NODEHASHJOIN_H */<|MERGE_RESOLUTION|>--- conflicted
+++ resolved
@@ -26,12 +26,8 @@
 extern void ExecReScanHashJoin(HashJoinState *node);
 extern void ExecHashJoinEstimate(HashJoinState *state, ParallelContext *pcxt);
 extern void ExecHashJoinInitializeDSM(HashJoinState *state, ParallelContext *pcxt);
-<<<<<<< HEAD
-extern void ExecHashJoinInitializeWorker(HashJoinState *state, shm_toc *toc);
-=======
 extern void ExecHashJoinInitializeWorker(HashJoinState *state,
 										 ParallelWorkerContext *pwcxt);
->>>>>>> 8529441f
 
 extern void ExecHashJoinSaveTuple(MinimalTuple tuple, uint32 hashvalue,
 					  BufFile **fileptr);
