--- conflicted
+++ resolved
@@ -1343,20 +1343,12 @@
 	HashMemoryChunk chunk;
 	HashJoinTuple tuple;
 	int			i;
-<<<<<<< HEAD
-#ifdef TRACE_POSTGRESQL_HASH_RESET_MATCH_DONE
-	int tuples_processed = 0;
-	int chunks_processed = 0;
-#endif
-=======
->>>>>>> dace96eb
 
 	/* Reset all flags in the main table ... */
 	TRACE_POSTGRESQL_HASH_RESET_MATCH_START();
 	chunk = hashtable->chunks;
 	while (chunk != NULL)
 	{
-<<<<<<< HEAD
 		Size index = 0;
 
 		/* Clear the flag for all tuples in this chunk. */
@@ -1366,18 +1358,8 @@
 			HeapTupleHeaderClearMatch(HJTUPLE_MINTUPLE(tuple));
 			index += MAXALIGN(HJTUPLE_OVERHEAD +
 							  HJTUPLE_MINTUPLE(tuple)->t_len);
-#ifdef TRACE_POSTGRESQL_HASH_RESET_MATCH_DONE
-			++tuples_processed;
-#endif
 		}
 		chunk = chunk->next;
-#ifdef TRACE_POSTGRESQL_HASH_RESET_MATCH_DONE
-		++chunks_processed;
-#endif
-=======
-		for (tuple = hashtable->buckets[i]; tuple != NULL; tuple = tuple->next)
-			HeapTupleHeaderClearMatch(HJTUPLE_MINTUPLE(tuple));
->>>>>>> dace96eb
 	}
 
 	/* ... and the same for the skew buckets, if any */
@@ -1389,11 +1371,7 @@
 		for (tuple = skewBucket->tuples; tuple != NULL; tuple = tuple->next)
 			HeapTupleHeaderClearMatch(HJTUPLE_MINTUPLE(tuple));
 	}
-<<<<<<< HEAD
-	TRACE_POSTGRESQL_HASH_RESET_MATCH_DONE(tuples_processed, chunks_processed);
-=======
 	TRACE_POSTGRESQL_HASH_RESET_MATCH_DONE();
->>>>>>> dace96eb
 }
 
 
