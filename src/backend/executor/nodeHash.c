/*-------------------------------------------------------------------------
 *
 * nodeHash.c
 *	  Routines to hash relations for hashjoin
 *
 * Portions Copyright (c) 1996-2017, PostgreSQL Global Development Group
 * Portions Copyright (c) 1994, Regents of the University of California
 *
 *
 * IDENTIFICATION
 *	  src/backend/executor/nodeHash.c
 *
 *-------------------------------------------------------------------------
 */
/*
 * INTERFACE ROUTINES
 *		MultiExecHash	- generate an in-memory hash table of the relation
 *		ExecInitHash	- initialize node and subnodes
 *		ExecEndHash		- shutdown node and subnodes
 */

#include "postgres.h"

#include <math.h>
#include <limits.h>

#include "access/htup_details.h"
#include "access/parallel.h"
#include "catalog/pg_statistic.h"
#include "commands/tablespace.h"
#include "executor/execdebug.h"
#include "executor/hashjoin.h"
#include "executor/nodeHash.h"
#include "executor/nodeHashjoin.h"
#include "miscadmin.h"
#include "pgstat.h"
#include "storage/barrier.h"
#include "utils/dynahash.h"
#include "utils/memutils.h"
#include "utils/probes.h"
#include "utils/lsyscache.h"
#include "utils/syscache.h"


static void ExecHashIncreaseNumBatches(HashJoinTable hashtable);
static void ExecHashIncreaseNumBuckets(HashJoinTable hashtable);
static void ExecHashReinsertAll(HashJoinTable hashtable);
static void ExecHashBuildSkewHash(HashJoinTable hashtable, Hash *node,
					  int mcvsToUse);
static void ExecHashSkewTableInsert(HashJoinTable hashtable,
						TupleTableSlot *slot,
						uint32 hashvalue,
						int bucketNumber);
static void ExecHashRemoveNextSkewBucket(HashJoinTable hashtable);

static HashMemoryChunk pop_chunk_queue(HashJoinTable table,
									   dsa_pointer *shared);
static HashJoinTuple next_tuple_in_bucket(HashJoinTable table,
										  HashJoinTuple tuple);

static void insert_tuple_into_bucket(HashJoinTable table, int bucketno,
									 HashJoinTuple tuple,
									 dsa_pointer tuple_pointer);
static HashJoinTuple first_tuple_in_bucket(HashJoinTable table, int bucketno);
static HashJoinTuple next_tuple_in_bucket(HashJoinTable table,
										  HashJoinTuple tuple);

static void *dense_alloc(HashJoinTable hashtable, Size size,
						 bool respect_work_mem);
static void *dense_alloc_shared(HashJoinTable hashtable, Size size,
								dsa_pointer *shared);
static void finish_loading(HashJoinTable hashtable);

/* ----------------------------------------------------------------
 *		ExecHash
 *
 *		stub for pro forma compliance
 * ----------------------------------------------------------------
 */
TupleTableSlot *
ExecHash(HashState *node)
{
	elog(ERROR, "Hash node does not support ExecProcNode call convention");
	return NULL;
}

/* ----------------------------------------------------------------
 *		MultiExecHash
 *
 *		build hash table for hashjoin, doing partitioning if more
 *		than one batch is required.
 * ----------------------------------------------------------------
 */
Node *
MultiExecHash(HashState *node)
{
	PlanState  *outerNode;
	List	   *hashkeys;
	HashJoinTable hashtable;
	TupleTableSlot *slot;
	ExprContext *econtext;
	uint32		hashvalue;
	Barrier	   *barrier;

	/* must provide our own instrumentation support */
	if (node->ps.instrument)
		InstrStartNode(node->ps.instrument);

	/*
	 * get state info from node
	 */
	outerNode = outerPlanState(node);
	hashtable = node->hashtable;

	if (HashJoinTableIsShared(hashtable))
	{
		/*
		 * Synchronize parallel hash table builds.  At this stage we know that
		 * the shared hash table has been created, but we don't know if our
		 * peers are still in MultiExecHash and if so how far through.  We use
		 * the phase to synchronize with them.
		 */
		barrier = &hashtable->shared->barrier;

		switch (BarrierPhase(barrier))
		{
		case PHJ_PHASE_BEGINNING:
			/* ExecHashTableCreate already handled this phase. */
			Assert(false);
		case PHJ_PHASE_CREATING:
			/* Wait for serial phase, and then either build or wait. */
			if (BarrierWait(barrier, WAIT_EVENT_HASH_CREATING))
				goto build;
			else if (node->ps.plan->parallel_aware)
				goto build;
			else
				goto post_build;
		case PHJ_PHASE_BUILDING:
			/* Building is already underway.  Can we join in? */
			if (node->ps.plan->parallel_aware)
				goto build;
			else
				goto post_build;
		case PHJ_PHASE_RESIZING:
			/* Can't help with serial phase. */
			goto post_resize;
		case PHJ_PHASE_REINSERTING:
			/* Reinserting is in progress after resizing.  Let's help. */
			goto reinsert;
		default:
			/* The hash table building work is already finished. */
			goto finish;
		}
	}

 build:
	if (HashJoinTableIsShared(hashtable))
	{
		/* Make sure our local state is up-to-date so we can build. */
		Assert(BarrierPhase(barrier) == PHJ_PHASE_BUILDING);
		ExecHashUpdate(hashtable);
	}

	/*
	 * set expression context
	 */
	hashkeys = node->hashkeys;
	econtext = node->ps.ps_ExprContext;

	/*
	 * get all inner tuples and insert into the hash table (or temp files)
	 */
	TRACE_POSTGRESQL_HASH_BUILD_START();
	for (;;)
	{
		slot = ExecProcNode(outerNode);
		if (TupIsNull(slot))
			break;
		/* We have to compute the hash value */
		econtext->ecxt_innertuple = slot;
		if (ExecHashGetHashValue(hashtable, econtext, hashkeys,
								 false, hashtable->keepNulls,
								 &hashvalue))
		{
			int			bucketNumber;

			bucketNumber = ExecHashGetSkewBucket(hashtable, hashvalue);
			if (bucketNumber != INVALID_SKEW_BUCKET_NO)
			{
				/* It's a skew tuple, so put it into that hash table */
				ExecHashSkewTableInsert(hashtable, slot, hashvalue,
										bucketNumber);
				hashtable->skewTuples += 1;
			}
			else
			{
				/* Not subject to skew optimization, so insert normally */
				ExecHashTableInsert(hashtable, slot, hashvalue);
			}
			hashtable->partialTuples += 1;
			if (!HashJoinTableIsShared(hashtable))
				hashtable->totalTuples += 1;
		}
	}
	finish_loading(hashtable);
	TRACE_POSTGRESQL_HASH_BUILD_DONE((int) hashtable->partialTuples);

 post_build:
	if (HashJoinTableIsShared(hashtable))
	{
		bool elected_to_resize;

		/*
		 * Wait for all backends to finish building.  If only one worker is
		 * running the building phase because of a non-partial inner plan, the
		 * other workers will pile up here waiting.  If multiple worker are
		 * building, they should finish close to each other in time.
		 */
		Assert(BarrierPhase(barrier) == PHJ_PHASE_BUILDING);
		elected_to_resize = BarrierWait(barrier, WAIT_EVENT_HASH_BUILDING);
		/*
		 * Resizing is a serial phase.  All but one should skip ahead to
		 * reinserting phase, but all workers should update their copy of the
		 * shared tuple count with the final total first.
		 */
		if (!elected_to_resize)
			goto post_resize;
		Assert(BarrierPhase(barrier) == PHJ_PHASE_RESIZING);
	}

	/* resize the hash table if needed (NTUP_PER_BUCKET exceeded) */
	ExecHashUpdate(hashtable);
	ExecHashIncreaseNumBuckets(hashtable);

 post_resize:
	if (HashJoinTableIsShared(hashtable))
	{
		Assert(BarrierPhase(barrier) == PHJ_PHASE_RESIZING);
		BarrierWait(barrier, WAIT_EVENT_HASH_RESIZING);
		Assert(BarrierPhase(barrier) == PHJ_PHASE_REINSERTING);
	}

 reinsert:
	/* If the table was resized, insert tuples into the new buckets. */
	ExecHashUpdate(hashtable);
	ExecHashReinsertAll(hashtable);

	if (HashJoinTableIsShared(hashtable))
	{
		Assert(BarrierPhase(barrier) == PHJ_PHASE_REINSERTING);
		BarrierWait(barrier, WAIT_EVENT_HASH_REINSERTING);
		Assert(BarrierPhase(barrier) == PHJ_PHASE_PROBING);
	}

 finish:
	if (HashJoinTableIsShared(hashtable))
	{
		/*
		 * Building has finished.  The other workers may be probing or
		 * processing unmatched tuples for the initial batch, or dealing with
		 * later batches.  The next synchronization point is in ExecHashJoin's
		 * HJ_BUILD_HASHTABLE case, which will figure that out and synchronize
		 * this backend's local state machine with the group phase.
		 */
		Assert(BarrierPhase(barrier) >= PHJ_PHASE_PROBING);
		ExecHashUpdate(hashtable);
	}

	/* must provide our own instrumentation support */
	if (node->ps.instrument)
		InstrStopNode(node->ps.instrument, hashtable->partialTuples);

	/*
	 * We do not return the hash table directly because it's not a subtype of
	 * Node, and so would violate the MultiExecProcNode API.  Instead, our
	 * parent Hashjoin node is expected to know how to fish it out of our node
	 * state.  Ugly but not really worth cleaning up, since Hashjoin knows
	 * quite a bit more about Hash besides that.
	 */
	return NULL;
}

/* ----------------------------------------------------------------
 *		ExecInitHash
 *
 *		Init routine for Hash node
 * ----------------------------------------------------------------
 */
HashState *
ExecInitHash(Hash *node, EState *estate, int eflags)
{
	HashState  *hashstate;

	/* check for unsupported flags */
	Assert(!(eflags & (EXEC_FLAG_BACKWARD | EXEC_FLAG_MARK)));

	/*
	 * create state structure
	 */
	hashstate = makeNode(HashState);
	hashstate->ps.plan = (Plan *) node;
	hashstate->ps.state = estate;
	hashstate->hashtable = NULL;
	hashstate->hashkeys = NIL;	/* will be set by parent HashJoin */

	/*
	 * Miscellaneous initialization
	 *
	 * create expression context for node
	 */
	ExecAssignExprContext(estate, &hashstate->ps);

	/*
	 * initialize our result slot
	 */
	ExecInitResultTupleSlot(estate, &hashstate->ps);

	/*
	 * initialize child expressions
	 */
	hashstate->ps.targetlist = (List *)
		ExecInitExpr((Expr *) node->plan.targetlist,
					 (PlanState *) hashstate);
	hashstate->ps.qual = (List *)
		ExecInitExpr((Expr *) node->plan.qual,
					 (PlanState *) hashstate);

	/*
	 * initialize child nodes
	 */
	outerPlanState(hashstate) = ExecInitNode(outerPlan(node), estate, eflags);

	/*
	 * initialize tuple type. no need to initialize projection info because
	 * this node doesn't do projections
	 */
	ExecAssignResultTypeFromTL(&hashstate->ps);
	hashstate->ps.ps_ProjInfo = NULL;

	return hashstate;
}

/* ---------------------------------------------------------------
 *		ExecEndHash
 *
 *		clean up routine for Hash node
 * ----------------------------------------------------------------
 */
void
ExecEndHash(HashState *node)
{
	PlanState  *outerPlan;

	/*
	 * free exprcontext
	 */
	ExecFreeExprContext(&node->ps);

	/*
	 * shut down the subplan
	 */
	outerPlan = outerPlanState(node);
	ExecEndNode(outerPlan);
}


/* ----------------------------------------------------------------
 *		ExecHashTableCreate
 *
 *		create an empty hashtable data structure for hashjoin.
 * ----------------------------------------------------------------
 */
HashJoinTable
ExecHashTableCreate(HashState *state, List *hashOperators, bool keepNulls)
{
	Hash	   *node;
	HashJoinTable hashtable;
	SharedHashJoinTable shared_hashtable;
	Plan	   *outerNode;
	size_t		space_allowed;
	int			nbuckets;
	int			nbatch;
	double		rows;
	int			num_skew_mcvs;
	int			log2_nbuckets;
	int			nkeys;
	int			i;
	ListCell   *ho;
	MemoryContext oldcxt;

	/*
	 * Get information about the size of the relation to be hashed (it's the
	 * "outer" subtree of this node, but the inner relation of the hashjoin).
	 * Compute the appropriate size of the hash table.
	 */
	node = (Hash *) state->ps.plan;
	outerNode = outerPlan(node);

	/*
	 * If this is shared hash table with a partial plan, then we can't use
	 * outerNode->plan_rows to estimate its size.  We need an estimate of the
	 * total number of rows from all partial plans running.
	 */
	rows = node->plan.parallel_aware ? node->rows_total : outerNode->plan_rows;

	shared_hashtable = state->shared_table_data;
	ExecChooseHashTableSize(rows, outerNode->plan_width,
							OidIsValid(node->skewTable),
							shared_hashtable != NULL,
							shared_hashtable != NULL ?
							shared_hashtable->planned_participants - 1 : 0,
							&space_allowed,
							&nbuckets, &nbatch, &num_skew_mcvs);

	/* nbuckets must be a power of 2 */
	log2_nbuckets = my_log2(nbuckets);
	Assert(nbuckets == (1 << log2_nbuckets));

	/*
	 * Initialize the hash table control block.
	 *
	 * The hashtable control block is just palloc'd from the executor's
	 * per-query memory context.
	 */
	hashtable = (HashJoinTable) palloc(sizeof(HashJoinTableData));
	hashtable->nbuckets = nbuckets;
	hashtable->nbuckets_original = nbuckets;
	hashtable->nbuckets_optimal = nbuckets;
	hashtable->log2_nbuckets = log2_nbuckets;
	hashtable->log2_nbuckets_optimal = log2_nbuckets;
	hashtable->buckets = NULL;
	hashtable->keepNulls = keepNulls;
	hashtable->skewEnabled = false;
	hashtable->skewBucket = NULL;
	hashtable->skewBucketLen = 0;
	hashtable->nSkewBuckets = 0;
	hashtable->skewBucketNums = NULL;
	hashtable->nbatch = nbatch;
	hashtable->curbatch = 0;
	hashtable->nbatch_original = nbatch;
	hashtable->nbatch_outstart = nbatch;
	hashtable->growEnabled = true;
	hashtable->partialTuples = 0;
	hashtable->totalTuples = 0;
	hashtable->skewTuples = 0;
	hashtable->innerBatchFile = NULL;
	hashtable->outerBatchFile = NULL;
	hashtable->spaceUsed = 0;
	hashtable->spacePeak = 0;
	hashtable->spaceAllowed = space_allowed;
	hashtable->spaceUsedSkew = 0;
	hashtable->spaceAllowedSkew =
		hashtable->spaceAllowed * SKEW_WORK_MEM_PERCENT / 100;
	hashtable->chunks = NULL;
	hashtable->unmatched_chunks = NULL;
	hashtable->chunks_to_reinsert = NULL;
	hashtable->current_chunk = NULL;
	hashtable->area = state->ps.state->es_query_dsa;
	hashtable->shared = state->shared_table_data;

#ifdef HJDEBUG
	printf("Hashjoin %p: initial nbatch = %d, nbuckets = %d\n",
		   hashtable, nbatch, nbuckets);
#endif

	/*
	 * Get info about the hash functions to be used for each hash key. Also
	 * remember whether the join operators are strict.
	 */
	nkeys = list_length(hashOperators);
	hashtable->outer_hashfunctions =
		(FmgrInfo *) palloc(nkeys * sizeof(FmgrInfo));
	hashtable->inner_hashfunctions =
		(FmgrInfo *) palloc(nkeys * sizeof(FmgrInfo));
	hashtable->hashStrict = (bool *) palloc(nkeys * sizeof(bool));
	i = 0;
	foreach(ho, hashOperators)
	{
		Oid			hashop = lfirst_oid(ho);
		Oid			left_hashfn;
		Oid			right_hashfn;

		if (!get_op_hash_functions(hashop, &left_hashfn, &right_hashfn))
			elog(ERROR, "could not find hash function for hash operator %u",
				 hashop);
		fmgr_info(left_hashfn, &hashtable->outer_hashfunctions[i]);
		fmgr_info(right_hashfn, &hashtable->inner_hashfunctions[i]);
		hashtable->hashStrict[i] = op_strict(hashop);
		i++;
	}

	/*
	 * Create temporary memory contexts in which to keep the hashtable working
	 * storage if using private hash table.  See notes in executor/hashjoin.h.
	 */
	hashtable->hashCxt = AllocSetContextCreate(CurrentMemoryContext,
											   "HashTableContext",
											   ALLOCSET_DEFAULT_SIZES);

	hashtable->batchCxt = AllocSetContextCreate(hashtable->hashCxt,
												"HashBatchContext",
												ALLOCSET_DEFAULT_SIZES);

	/* Allocate data that will live for the life of the hashjoin */

	oldcxt = MemoryContextSwitchTo(hashtable->hashCxt);

	if (nbatch > 1)
	{
		/*
		 * allocate and initialize the file arrays in hashCxt
		 */
		hashtable->innerBatchFile = (BufFile **)
			palloc0(nbatch * sizeof(BufFile *));
		hashtable->outerBatchFile = (BufFile **)
			palloc0(nbatch * sizeof(BufFile *));
		/* The files will not be opened until needed... */
		/* ... but make sure we have temp tablespaces established for them */
		PrepareTempTablespaces();
	}

	MemoryContextSwitchTo(oldcxt);

	if (HashJoinTableIsShared(hashtable))
	{
		Barrier *barrier;

<<<<<<< HEAD
		/*
		 * Attach to the barrier.  The corresponding detach operation is in
		 * ExecHashTableDestroy.
		 */
		barrier = &hashtable->shared->barrier;
		BarrierAttach(barrier);
=======
	hashtable->spaceUsed = nbuckets * sizeof(HashJoinTuple);
	hashtable->spacePeak = hashtable->spaceUsed;
>>>>>>> cc593fa5

		/*
		 * So far we have no idea whether there are any other participants, and
		 * if so, what phase they are working on.  The only thing we care about
		 * at this point is whether someone has already created the shared
		 * hash table yet.  If not, one backend will be elected to do that
		 * now.
		 */
		if (BarrierPhase(barrier) == PHJ_PHASE_BEGINNING)
		{
			if (BarrierWait(barrier, WAIT_EVENT_HASH_BEGINNING))
			{
				/* Serial phase: create the hash tables */
				Size bytes;
				HashJoinBucketHead *buckets;
				int i;
				SharedHashJoinTable shared;
				dsa_area *area;

				shared = hashtable->shared;
				area = hashtable->area;
				bytes = nbuckets * sizeof(HashJoinBucketHead);

				/* Allocate the hash table buckets. */
				shared->buckets = dsa_allocate(area, bytes);
				if (!DsaPointerIsValid(shared->buckets))
					ereport(ERROR,
							(errcode(ERRCODE_PROGRAM_LIMIT_EXCEEDED),
							 errmsg("out of memory")));

				/* Initialize the hash table buckets to empty. */
				buckets = dsa_get_address(area, shared->buckets);
				for (i = 0; i < nbuckets; ++i)
					dsa_pointer_atomic_init(&buckets[i].shared,
											InvalidDsaPointer);

				/* Initialize the rest of parallel_state. */
				hashtable->shared->nbuckets = nbuckets;
				hashtable->shared->log2_nbuckets = log2_nbuckets;
				hashtable->shared->size = bytes;

				/* TODO: ExecHashBuildSkewHash */

				/*
				 * The backend-local pointers in hashtable will be set up by
				 * ExecHashUpdate, at each point where they might have
				 * changed.
				 */
			}
			Assert(BarrierPhase(&hashtable->shared->barrier) ==
				   PHJ_PHASE_CREATING);
			/* The next synchronization point is in MultiExecHash. */
		}
	}
	else
	{
		/*
		 * Prepare context for the first-scan space allocations; allocate the
		 * hashbucket array therein, and set each bucket "empty".
		 */
		MemoryContextSwitchTo(hashtable->batchCxt);

		hashtable->buckets = (HashJoinBucketHead *)
			palloc0(nbuckets * sizeof(HashJoinBucketHead));

		MemoryContextSwitchTo(oldcxt);

		/*
		 * Set up for skew optimization, if possible and there's a need for
		 * more than one batch.  (In a one-batch join, there's no point in
		 * it.)
		 */
		if (nbatch > 1)
			ExecHashBuildSkewHash(hashtable, node, num_skew_mcvs);
	}

	return hashtable;
}


/*
 * Compute appropriate size for hashtable given the estimated size of the
 * relation to be hashed (number of rows and average row width).
 *
 * This is exported so that the planner's costsize.c can use it.
 */

/* Target bucket loading (tuples per bucket) */
#define NTUP_PER_BUCKET			1

void
ExecChooseHashTableSize(double ntuples, int tupwidth, bool useskew,
						bool shared, int parallel_workers,
						size_t *space_allowed,
						int *numbuckets,
						int *numbatches,
						int *num_skew_mcvs)
{
	int			tupsize;
	double		inner_rel_bytes;
	long		bucket_bytes;
	long		hash_table_bytes;
	long		skew_table_bytes;
	long		max_pointers;
	long		mppow2;
	int			nbatch = 1;
	int			nbuckets;
	double		dbuckets;

	/* Force a plausible relation size if no info */
	if (ntuples <= 0.0)
		ntuples = 1000.0;

	/* Estimate tupsize based on footprint of tuple in hashtable. */
	tupsize = HJTUPLE_OVERHEAD +
		MAXALIGN(SizeofMinimalTupleHeader) +
		MAXALIGN(tupwidth);

	/* Estimate total size including chunk overhead */
	if (tupsize > HASH_CHUNK_THRESHOLD)
	{
		/* Large tuples have a chunk each */
		inner_rel_bytes = ntuples * (tupsize + HASH_CHUNK_HEADER_SIZE);
	}
	else
	{
		int64 tuples;
		int tuples_per_chunk;
		int chunks;

		/* Small tuples get packed into fixed sized chunks */
		tuples_per_chunk = (HASH_CHUNK_SIZE - HASH_CHUNK_HEADER_SIZE) / tupsize;
		tuples = (int64) ntuples;
		chunks = tuples / tuples_per_chunk + (tuples % tuples_per_chunk != 0);
		inner_rel_bytes = HASH_CHUNK_SIZE * chunks;
	}

	/*
	 * Target in-memory hashtable size is work_mem kilobytes.  Shared hash
	 * tables are allowed to multiply work_mem by the number of participants,
	 * since other non-shared memory based plans allow each participant to use
	 * work_mem for the same total.
	 */
	hash_table_bytes = work_mem * 1024L;
	if (shared && parallel_workers > 0)
		hash_table_bytes *= parallel_workers + 1;	/* one for the leader */
	*space_allowed = hash_table_bytes;

	/*
	 * If skew optimization is possible, estimate the number of skew buckets
	 * that will fit in the memory allowed, and decrement the assumed space
	 * available for the main hash table accordingly.
	 *
	 * We make the optimistic assumption that each skew bucket will contain
	 * one inner-relation tuple.  If that turns out to be low, we will recover
	 * at runtime by reducing the number of skew buckets.
	 *
	 * hashtable->skewBucket will have up to 8 times as many HashSkewBucket
	 * pointers as the number of MCVs we allow, since ExecHashBuildSkewHash
	 * will round up to the next power of 2 and then multiply by 4 to reduce
	 * collisions.
	 */
	if (useskew)
	{
		skew_table_bytes = hash_table_bytes * SKEW_WORK_MEM_PERCENT / 100;

		/*----------
		 * Divisor is:
		 * size of a hash tuple +
		 * worst-case size of skewBucket[] per MCV +
		 * size of skewBucketNums[] entry +
		 * size of skew bucket struct itself
		 *----------
		 */
		*num_skew_mcvs = skew_table_bytes / (tupsize +
											 (8 * sizeof(HashSkewBucket *)) +
											 sizeof(int) +
											 SKEW_BUCKET_OVERHEAD);
		if (*num_skew_mcvs > 0)
			hash_table_bytes -= skew_table_bytes;
	}
	else
		*num_skew_mcvs = 0;

	/*
	 * Set nbuckets to achieve an average bucket load of NTUP_PER_BUCKET when
	 * memory is filled, assuming a single batch; but limit the value so that
	 * the pointer arrays we'll try to allocate do not exceed work_mem nor
	 * MaxAllocSize.
	 *
	 * Note that both nbuckets and nbatch must be powers of 2 to make
	 * ExecHashGetBucketAndBatch fast.
	 */
	max_pointers = (work_mem * 1024L) / sizeof(HashJoinBucketHead);
	max_pointers = Min(max_pointers, MaxAllocSize / sizeof(HashJoinBucketHead));
	/* If max_pointers isn't a power of 2, must round it down to one */
	mppow2 = 1L << my_log2(max_pointers);
	if (max_pointers != mppow2)
		max_pointers = mppow2 / 2;

	/* Also ensure we avoid integer overflow in nbatch and nbuckets */
	/* (this step is redundant given the current value of MaxAllocSize) */
	max_pointers = Min(max_pointers, INT_MAX / 2);

	dbuckets = ceil(ntuples / NTUP_PER_BUCKET);
	dbuckets = Min(dbuckets, max_pointers);
	nbuckets = (int) dbuckets;
	/* don't let nbuckets be really small, though ... */
	nbuckets = Max(nbuckets, 1024);
	/* ... and force it to be a power of 2. */
	nbuckets = 1 << my_log2(nbuckets);

	/*
	 * If there's not enough space to store the projected number of tuples and
	 * the required bucket headers, we will need multiple batches.
	 */
	bucket_bytes = sizeof(HashJoinBucketHead) * nbuckets;
	if (inner_rel_bytes + bucket_bytes > hash_table_bytes)
	{
		/* We'll need multiple batches */
		long		lbuckets;
		double		dbatch;
		int			minbatch;
		long		bucket_size;

		/*
		 * Estimate the number of buckets we'll want to have when work_mem is
		 * entirely full.  Each bucket will contain a bucket pointer plus
		 * NTUP_PER_BUCKET tuples, whose projected size already includes
		 * overhead for the hash code, pointer to the next tuple, etc.
		 */
		bucket_size = (tupsize * NTUP_PER_BUCKET + sizeof(HashJoinBucketHead));
		lbuckets = 1L << my_log2(hash_table_bytes / bucket_size);
		lbuckets = Min(lbuckets, max_pointers);
		nbuckets = (int) lbuckets;
		nbuckets = 1 << my_log2(nbuckets);
		bucket_bytes = nbuckets * sizeof(HashJoinBucketHead);

		/*
		 * Buckets are simple pointers to hashjoin tuples, while tupsize
		 * includes the pointer, hash code, and MinimalTupleData.  So buckets
		 * should never really exceed 25% of work_mem (even for
		 * NTUP_PER_BUCKET=1); except maybe for work_mem values that are not
		 * 2^N bytes, where we might get more because of doubling. So let's
		 * look for 50% here.
		 */
		Assert(bucket_bytes <= hash_table_bytes / 2);

		/* Calculate required number of batches. */
		dbatch = ceil(inner_rel_bytes / (hash_table_bytes - bucket_bytes));
		dbatch = Min(dbatch, max_pointers);
		minbatch = (int) dbatch;
		nbatch = 2;
		while (nbatch < minbatch)
			nbatch <<= 1;
	}

	Assert(nbuckets > 0);
	Assert(nbatch > 0);

	*numbuckets = nbuckets;
	*numbatches = nbatch;
}

/*
 * Detach from the shared hash table, freeing all memory if we are the last to
 * detach.
 */
void
ExecHashTableDetach(HashJoinTable hashtable)
{
	if (HashJoinTableIsShared(hashtable))
	{
		Barrier *barrier = &hashtable->shared->barrier;

		/*
		 * Instead of waiting at the end of a hash join for all participants
		 * to finish, we detach and let the last to detach clean up the shared
		 * resources.  This avoids unnecessary waiting at the end of single
		 * batch probes.
		 */
		if (BarrierDetach(barrier))
		{
			/* Serial: free the buckets and chunks */
			if (DsaPointerIsValid(hashtable->shared->buckets))
			{
				dsa_pointer chunk_shared;

				/*
				 * We could just forget about the memory, since the whole area
				 * will be freed at the end of the query anyway.  But that
				 * wouldn't work for rescans, where we'll be allocating a
				 * whole hashtable again, creating a leak.  Perhaps we could
				 * consider moving all the chunks to a freelist here for reuse
				 * in the cast of a rescan, so that we can avoid the cost of
				 * one backend freeing all chunks in the common case.
				 */
				dsa_free(hashtable->area, hashtable->shared->buckets);
				hashtable->shared->buckets = InvalidDsaPointer;
				hashtable->shared->chunk_work_queue = hashtable->shared->chunks;
				while (pop_chunk_queue(hashtable, &chunk_shared) != NULL)
					dsa_free(hashtable->area, chunk_shared);
			}
		}
		hashtable->shared = NULL;
	}
}

/* ----------------------------------------------------------------
 *		ExecHashTableDestroy
 *
 *		destroy a hash table
 * ----------------------------------------------------------------
 */
void
ExecHashTableDestroy(HashJoinTable hashtable)
{
	int			i;

	/* If shared, clean up shared memory and detach. */
	ExecHashTableDetach(hashtable);

	/*
	 * Make sure all the temp files are closed.  We skip batch 0, since it
	 * can't have any temp files (and the arrays might not even exist if
	 * nbatch is only 1).
	 */
	for (i = 1; i < hashtable->nbatch; i++)
	{
		if (hashtable->innerBatchFile[i])
			BufFileClose(hashtable->innerBatchFile[i]);
		if (hashtable->outerBatchFile[i])
			BufFileClose(hashtable->outerBatchFile[i]);
	}

	/* Release working memory (batchCxt is a child, so it goes away too) */
	MemoryContextDelete(hashtable->hashCxt);

	/* And drop the control block */
	pfree(hashtable);
}

/*
 * ExecHashIncreaseNumBatches
 *		increase the original number of batches in order to reduce
 *		current memory consumption
 */
static void
ExecHashIncreaseNumBatches(HashJoinTable hashtable)
{
	int			oldnbatch = hashtable->nbatch;
	int			curbatch = hashtable->curbatch;
	int			nbatch;
	MemoryContext oldcxt;
	long		ninmemory;
	long		nfreed;
	HashMemoryChunk oldchunks;
#ifdef TRACE_POSTGRESQL_HASH_SHRINK_DONE
	int tuples_processed = 0;
	int chunks_processed = 0;
#endif

	/* TODO: support multi-batch joins with shared hash tables */
	Assert(!HashJoinTableIsShared(hashtable));

	/* safety check to avoid overflow */
	if (oldnbatch > Min(INT_MAX / 2, MaxAllocSize / (sizeof(void *) * 2)))
		return;

	nbatch = oldnbatch * 2;
	Assert(nbatch > 1);

#ifdef HJDEBUG
	printf("Hashjoin %p: increasing nbatch to %d because space = %zu\n",
		   hashtable, nbatch, hashtable->spaceUsed);
#endif

	TRACE_POSTGRESQL_HASH_INCREASE_BATCHES(oldnbatch, nbatch);

	oldcxt = MemoryContextSwitchTo(hashtable->hashCxt);

	if (hashtable->innerBatchFile == NULL)
	{
		/* we had no file arrays before */
		hashtable->innerBatchFile = (BufFile **)
			palloc0(nbatch * sizeof(BufFile *));
		hashtable->outerBatchFile = (BufFile **)
			palloc0(nbatch * sizeof(BufFile *));
		/* time to establish the temp tablespaces, too */
		PrepareTempTablespaces();
	}
	else
	{
		/* enlarge arrays and zero out added entries */
		hashtable->innerBatchFile = (BufFile **)
			repalloc(hashtable->innerBatchFile, nbatch * sizeof(BufFile *));
		hashtable->outerBatchFile = (BufFile **)
			repalloc(hashtable->outerBatchFile, nbatch * sizeof(BufFile *));
		MemSet(hashtable->innerBatchFile + oldnbatch, 0,
			   (nbatch - oldnbatch) * sizeof(BufFile *));
		MemSet(hashtable->outerBatchFile + oldnbatch, 0,
			   (nbatch - oldnbatch) * sizeof(BufFile *));
	}

	MemoryContextSwitchTo(oldcxt);

	hashtable->nbatch = nbatch;

	/*
	 * Scan through the existing hash table entries and dump out any that are
	 * no longer of the current batch.
	 */
	ninmemory = nfreed = 0;

	/* If know we need to resize nbuckets, we can do it while rebatching. */
	if (hashtable->nbuckets_optimal != hashtable->nbuckets)
	{
		/* we never decrease the number of buckets */
		Assert(hashtable->nbuckets_optimal > hashtable->nbuckets);

		hashtable->nbuckets = hashtable->nbuckets_optimal;
		hashtable->log2_nbuckets = hashtable->log2_nbuckets_optimal;

		hashtable->buckets = repalloc(hashtable->buckets,
								sizeof(HashJoinBucketHead) * hashtable->nbuckets);
	}

	/*
	 * We will scan through the chunks directly, so that we can reset the
	 * buckets now and not have to keep track which tuples in the buckets have
	 * already been processed. We will free the old chunks as we go.
	 */
	memset(hashtable->buckets, 0, sizeof(HashJoinBucketHead) * hashtable->nbuckets);
	oldchunks = hashtable->chunks;
	hashtable->chunks = NULL;

	/* so, let's scan through the old chunks, and all tuples in each chunk */
	TRACE_POSTGRESQL_HASH_SHRINK_START();
	while (oldchunks != NULL)
	{
		HashMemoryChunk nextchunk = oldchunks->next.unshared;

		/* position within the buffer (up to oldchunks->used) */
		size_t		idx = 0;

		/* process all tuples stored in this chunk (and then free it) */
		while (idx < oldchunks->used)
		{
			HashJoinTuple hashTuple = (HashJoinTuple) (oldchunks->data + idx);
			MinimalTuple tuple = HJTUPLE_MINTUPLE(hashTuple);
			int			hashTupleSize = (HJTUPLE_OVERHEAD + tuple->t_len);
			int			bucketno;
			int			batchno;

			ninmemory++;
			ExecHashGetBucketAndBatch(hashtable, hashTuple->hashvalue,
									  &bucketno, &batchno);

			if (batchno == curbatch)
			{
				/* keep tuple in memory - copy it into the new chunk */
				HashJoinTuple copyTuple;

				copyTuple = (HashJoinTuple)
					dense_alloc(hashtable, hashTupleSize, false);
				memcpy(copyTuple, hashTuple, hashTupleSize);

				/* and add it back to the appropriate bucket */
				insert_tuple_into_bucket(hashtable, bucketno, copyTuple,
										 InvalidDsaPointer);
			}
			else
			{
				/* dump it out */
				Assert(batchno > curbatch);
				ExecHashJoinSaveTuple(HJTUPLE_MINTUPLE(hashTuple),
									  hashTuple->hashvalue,
									  &hashtable->innerBatchFile[batchno]);

				nfreed++;
			}

			/* next tuple in this chunk */
			idx += MAXALIGN(hashTupleSize);

#ifdef TRACE_POSTGRESQL_HASH_SHRINK_DONE
			++tuples_processed;
#endif
		}

#ifdef TRACE_POSTGRESQL_HASH_SRHINK_DONE
		++chunks_processed;
#endif

		/* we're done with this chunk - free it and proceed to the next one */
		hashtable->spaceUsed -= oldchunks->maxlen + HASH_CHUNK_HEADER_SIZE;
		pfree(oldchunks);
		oldchunks = nextchunk;
	}
	TRACE_POSTGRESQL_HASH_SHRINK_DONE(tuples_processed, chunks_processed);

#ifdef HJDEBUG
	printf("Hashjoin %p: freed %ld of %ld tuples, space now %zu\n",
		   hashtable, nfreed, ninmemory, hashtable->spaceUsed);
#endif

	/*
	 * If we dumped out either all or none of the tuples in the table, disable
	 * further expansion of nbatch.  This situation implies that we have
	 * enough tuples of identical hashvalues to overflow spaceAllowed.
	 * Increasing nbatch will not fix it since there's no way to subdivide the
	 * group any more finely. We have to just gut it out and hope the server
	 * has enough RAM.
	 */
	if (nfreed == 0 || nfreed == ninmemory)
	{
		hashtable->growEnabled = false;
#ifdef HJDEBUG
		printf("Hashjoin %p: disabling further increase of nbatch\n",
			   hashtable);
#endif
	}
}

/*
 * Update the local hashtable with the current pointers and sizes from
 * hashtable->shared.
 */
void
ExecHashUpdate(HashJoinTable hashtable)
{
	if (!HashJoinTableIsShared(hashtable))
		return;

	/* The hash table. */
	hashtable->spaceUsed = hashtable->shared->size;
	if (hashtable->spaceUsed > hashtable->spacePeak)
		hashtable->spacePeak = hashtable->spaceUsed;
	hashtable->nbuckets = hashtable->shared->nbuckets;
	hashtable->log2_nbuckets = my_log2(hashtable->nbuckets);
	hashtable->buckets = (HashJoinBucketHead *)
		dsa_get_address(hashtable->area, hashtable->shared->buckets);

	/* TODO: We don't support multi-batch shared table joins yet. */
	hashtable->nbatch = 1;
	hashtable->curbatch = 0;
}

/*
 * ExecHashIncreaseNumBuckets
 *		increase the original number of buckets in order to reduce
 *		number of tuples per bucket
 */
static void
ExecHashIncreaseNumBuckets(HashJoinTable hashtable)
{
	/* do nothing if not an increase (it's called increase for a reason) */
	if (hashtable->nbuckets >= hashtable->nbuckets_optimal)
		return;

#ifdef HJDEBUG
	printf("Hashjoin %p: increasing nbuckets %d => %d\n",
		   hashtable, hashtable->nbuckets, hashtable->nbuckets_optimal);
#endif

	TRACE_POSTGRESQL_HASH_INCREASE_BUCKETS(hashtable->nbuckets,
										   hashtable->nbuckets_optimal);

	/* account for the increase in space that will be used by buckets */
	hashtable->spaceUsed += sizeof(HashJoinBucketHead) *
		(hashtable->nbuckets_optimal - hashtable->nbuckets);
	if (hashtable->spaceUsed > hashtable->spacePeak)
		hashtable->spacePeak = hashtable->spaceUsed;

	hashtable->nbuckets = hashtable->nbuckets_optimal;
	hashtable->log2_nbuckets = hashtable->log2_nbuckets_optimal;

	Assert(hashtable->nbuckets > 1);
	Assert(hashtable->nbuckets <= (INT_MAX / 2));
	Assert(hashtable->nbuckets == (1 << hashtable->log2_nbuckets));

	/*
	 * Just reallocate the proper number of buckets - we don't need to walk
	 * through them - we can walk the dense-allocated chunks (just like in
	 * ExecHashIncreaseNumBatches, but without all the copying into new
	 * chunks).  That happens in ExecHashReinsertAll.
	 */
	if (HashJoinTableIsShared(hashtable))
	{
		HashJoinBucketHead *buckets;
		int i;

		Assert(BarrierPhase(&hashtable->shared->barrier) == PHJ_PHASE_RESIZING);

		/* Free the existing bucket array. */
		dsa_free(hashtable->area, hashtable->shared->buckets);

		/*
		 * Share the bucket array and size information, which all backends
		 * will pick up when they run ExecHashUpdate.
		 */
		hashtable->shared->size = hashtable->spaceUsed;
		hashtable->shared->nbuckets = hashtable->nbuckets;
		hashtable->shared->log2_nbuckets = hashtable->log2_nbuckets;
		hashtable->shared->buckets =
			dsa_allocate(hashtable->area,
						 hashtable->nbuckets * sizeof(HashJoinBucketHead));
		if (!DsaPointerIsValid(hashtable->shared->buckets))
			ereport(ERROR,
					(errcode(ERRCODE_PROGRAM_LIMIT_EXCEEDED),
					 errmsg("out of memory")));

		/* Initialize the new buckets. */
		buckets = dsa_get_address(hashtable->area,
								  hashtable->shared->buckets);
		for (i = 0; i < hashtable->nbuckets; ++i)
			dsa_pointer_atomic_init(&buckets[i].shared,
									InvalidDsaPointer);

		/* ExecHashReinsert needs to process all chunks. */
		hashtable->shared->chunk_work_queue = hashtable->shared->chunks;
	}
	else
	{
		hashtable->buckets = (HashJoinBucketHead *)
			repalloc(hashtable->buckets,
					 hashtable->nbuckets * sizeof(HashJoinBucketHead));
		hashtable->chunks_to_reinsert = hashtable->chunks;
		memset(hashtable->buckets, 0,
			   hashtable->nbuckets * sizeof(HashJoinBucketHead));
	}
}

/*
 * ExecHashReinsert
 *		reinsert the tuples from all chunks into the hashtable after increasing
 *		the number of buckets
 */
static void
ExecHashReinsertAll(HashJoinTable hashtable)
{
	HashMemoryChunk chunk;
	dsa_pointer chunk_shared;
#ifdef TRACE_POSTGRESQL_HASH_REINSERT_DONE
	int tuples_processed = 0;
	int chunks_processed = 0;
#endif

	/* scan through all tuples in all chunks to rebuild the hash table */
	TRACE_POSTGRESQL_HASH_REINSERT_START();
	if (HashJoinTableIsShared(hashtable))
		chunk = pop_chunk_queue(hashtable, &chunk_shared);
	else
		chunk = hashtable->chunks_to_reinsert;

	while (chunk != NULL)
	{
		/* process all tuples stored in this chunk */
		size_t		idx = 0;

		while (idx < chunk->used)
		{
			dsa_pointer hashTuple_shared = InvalidDsaPointer;
			HashJoinTuple hashTuple = (HashJoinTuple) (chunk->data + idx);
			int			bucketno;
			int			batchno;

			ExecHashGetBucketAndBatch(hashtable, hashTuple->hashvalue,
									  &bucketno, &batchno);

			/* add the tuple to the proper bucket */
			if (HashJoinTableIsShared(hashtable))
				hashTuple_shared = chunk_shared + HASH_CHUNK_HEADER_SIZE + idx;
			insert_tuple_into_bucket(hashtable, bucketno, hashTuple,
									 hashTuple_shared);

			/* advance index past the tuple */
			idx += MAXALIGN(HJTUPLE_OVERHEAD +
							HJTUPLE_MINTUPLE(hashTuple)->t_len);

#ifdef TRACE_POSTGRESQL_HASH_REINSERT_DONE
			++tuples_processed;
#endif
		}

#ifdef TRACE_POSTGRESQL_HASH_REINSERT_DONE
		++chunks_processed;
#endif

		/* advance to the next chunk */
		if (HashJoinTableIsShared(hashtable))
			chunk = pop_chunk_queue(hashtable, &chunk_shared);
		else
			chunk = chunk->next.unshared;
	}
	TRACE_POSTGRESQL_HASH_REINSERT_DONE(tuples_processed, chunks_processed);
}


/*
 * ExecHashTableInsert
 *		insert a tuple into the hash table depending on the hash value
 *		it may just go to a temp file for later batches
 *
 * Note: the passed TupleTableSlot may contain a regular, minimal, or virtual
 * tuple; the minimal case in particular is certain to happen while reloading
 * tuples from batch files.  We could save some cycles in the regular-tuple
 * case by not forcing the slot contents into minimal form; not clear if it's
 * worth the messiness required.
 */
void
ExecHashTableInsert(HashJoinTable hashtable,
					TupleTableSlot *slot,
					uint32 hashvalue)
{
	MinimalTuple tuple = ExecFetchSlotMinimalTuple(slot);
	int			bucketno;
	int			batchno;

	ExecHashGetBucketAndBatch(hashtable, hashvalue,
							  &bucketno, &batchno);

	/*
	 * decide whether to put the tuple in the hash table or a temp file
	 */
	if (batchno == hashtable->curbatch)
	{
		/*
		 * put the tuple in hash table
		 */
		HashJoinTuple hashTuple;
		dsa_pointer hashTuple_shared = InvalidDsaPointer;
		int			hashTupleSize;
		double		ntuples = (hashtable->totalTuples - hashtable->skewTuples);

		/* Create the HashJoinTuple */
		hashTupleSize = HJTUPLE_OVERHEAD + tuple->t_len;
		if (HashJoinTableIsShared(hashtable))
			hashTuple = (HashJoinTuple)
				dense_alloc_shared(hashtable, hashTupleSize,
								   &hashTuple_shared);
		else
			hashTuple = (HashJoinTuple)
				dense_alloc(hashtable, hashTupleSize, true);

		hashTuple->hashvalue = hashvalue;
		memcpy(HJTUPLE_MINTUPLE(hashTuple), tuple, tuple->t_len);

		/*
		 * We always reset the tuple-matched flag on insertion.  This is okay
		 * even when reloading a tuple from a batch file, since the tuple
		 * could not possibly have been matched to an outer tuple before it
		 * went into the batch file.
		 */
		HeapTupleHeaderClearMatch(HJTUPLE_MINTUPLE(hashTuple));

		/* Push it onto the front of the bucket's list */
		insert_tuple_into_bucket(hashtable, bucketno, hashTuple,
								 hashTuple_shared);

		/*
		 * Increase the (optimal) number of buckets if we just exceeded the
		 * NTUP_PER_BUCKET threshold, but only when there's still a single
		 * batch.
		 */
		if (hashtable->nbatch == 1 &&
			ntuples > (hashtable->nbuckets_optimal * NTUP_PER_BUCKET))
		{
			/* Guard against integer overflow and alloc size overflow */
			if (hashtable->nbuckets_optimal <= INT_MAX / 2 &&
				hashtable->nbuckets_optimal * 2 <= MaxAllocSize / sizeof(HashJoinBucketHead))
			{
				hashtable->nbuckets_optimal *= 2;
				hashtable->log2_nbuckets_optimal += 1;
			}
		}
	}
	else
	{
		/*
		 * put the tuple into a temp file for later batches
		 */
		Assert(batchno > hashtable->curbatch);
		ExecHashJoinSaveTuple(tuple,
							  hashvalue,
							  &hashtable->innerBatchFile[batchno]);
	}
}

/*
 * ExecHashGetHashValue
 *		Compute the hash value for a tuple
 *
 * The tuple to be tested must be in either econtext->ecxt_outertuple or
 * econtext->ecxt_innertuple.  Vars in the hashkeys expressions should have
 * varno either OUTER_VAR or INNER_VAR.
 *
 * A TRUE result means the tuple's hash value has been successfully computed
 * and stored at *hashvalue.  A FALSE result means the tuple cannot match
 * because it contains a null attribute, and hence it should be discarded
 * immediately.  (If keep_nulls is true then FALSE is never returned.)
 */
bool
ExecHashGetHashValue(HashJoinTable hashtable,
					 ExprContext *econtext,
					 List *hashkeys,
					 bool outer_tuple,
					 bool keep_nulls,
					 uint32 *hashvalue)
{
	uint32		hashkey = 0;
	FmgrInfo   *hashfunctions;
	ListCell   *hk;
	int			i = 0;
	MemoryContext oldContext;

	/*
	 * We reset the eval context each time to reclaim any memory leaked in the
	 * hashkey expressions.
	 */
	ResetExprContext(econtext);

	oldContext = MemoryContextSwitchTo(econtext->ecxt_per_tuple_memory);

	if (outer_tuple)
		hashfunctions = hashtable->outer_hashfunctions;
	else
		hashfunctions = hashtable->inner_hashfunctions;

	foreach(hk, hashkeys)
	{
		ExprState  *keyexpr = (ExprState *) lfirst(hk);
		Datum		keyval;
		bool		isNull;

		/* rotate hashkey left 1 bit at each step */
		hashkey = (hashkey << 1) | ((hashkey & 0x80000000) ? 1 : 0);

		/*
		 * Get the join attribute value of the tuple
		 */
		keyval = ExecEvalExpr(keyexpr, econtext, &isNull);

		/*
		 * If the attribute is NULL, and the join operator is strict, then
		 * this tuple cannot pass the join qual so we can reject it
		 * immediately (unless we're scanning the outside of an outer join, in
		 * which case we must not reject it).  Otherwise we act like the
		 * hashcode of NULL is zero (this will support operators that act like
		 * IS NOT DISTINCT, though not any more-random behavior).  We treat
		 * the hash support function as strict even if the operator is not.
		 *
		 * Note: currently, all hashjoinable operators must be strict since
		 * the hash index AM assumes that.  However, it takes so little extra
		 * code here to allow non-strict that we may as well do it.
		 */
		if (isNull)
		{
			if (hashtable->hashStrict[i] && !keep_nulls)
			{
				MemoryContextSwitchTo(oldContext);
				return false;	/* cannot match */
			}
			/* else, leave hashkey unmodified, equivalent to hashcode 0 */
		}
		else
		{
			/* Compute the hash function */
			uint32		hkey;

			hkey = DatumGetUInt32(FunctionCall1(&hashfunctions[i], keyval));
			hashkey ^= hkey;
		}

		i++;
	}

	MemoryContextSwitchTo(oldContext);

	*hashvalue = hashkey;
	return true;
}

/*
 * ExecHashGetBucketAndBatch
 *		Determine the bucket number and batch number for a hash value
 *
 * Note: on-the-fly increases of nbatch must not change the bucket number
 * for a given hash code (since we don't move tuples to different hash
 * chains), and must only cause the batch number to remain the same or
 * increase.  Our algorithm is
 *		bucketno = hashvalue MOD nbuckets
 *		batchno = (hashvalue DIV nbuckets) MOD nbatch
 * where nbuckets and nbatch are both expected to be powers of 2, so we can
 * do the computations by shifting and masking.  (This assumes that all hash
 * functions are good about randomizing all their output bits, else we are
 * likely to have very skewed bucket or batch occupancy.)
 *
 * nbuckets and log2_nbuckets may change while nbatch == 1 because of dynamic
 * bucket count growth.  Once we start batching, the value is fixed and does
 * not change over the course of the join (making it possible to compute batch
 * number the way we do here).
 *
 * nbatch is always a power of 2; we increase it only by doubling it.  This
 * effectively adds one more bit to the top of the batchno.
 */
void
ExecHashGetBucketAndBatch(HashJoinTable hashtable,
						  uint32 hashvalue,
						  int *bucketno,
						  int *batchno)
{
	uint32		nbuckets = (uint32) hashtable->nbuckets;
	uint32		nbatch = (uint32) hashtable->nbatch;

	if (nbatch > 1)
	{
		/* we can do MOD by masking, DIV by shifting */
		*bucketno = hashvalue & (nbuckets - 1);
		*batchno = (hashvalue >> hashtable->log2_nbuckets) & (nbatch - 1);
	}
	else
	{
		*bucketno = hashvalue & (nbuckets - 1);
		*batchno = 0;
	}
}

/*
 * ExecScanHashBucket
 *		scan a hash bucket for matches to the current outer tuple
 *
 * The current outer tuple must be stored in econtext->ecxt_outertuple.
 *
 * On success, the inner tuple is stored into hjstate->hj_CurTuple and
 * econtext->ecxt_innertuple, using hjstate->hj_HashTupleSlot as the slot
 * for the latter.
 */
bool
ExecScanHashBucket(HashJoinState *hjstate,
				   ExprContext *econtext)
{
	List	   *hjclauses = hjstate->hashclauses;
	HashJoinTable hashtable = hjstate->hj_HashTable;
	HashJoinTuple hashTuple = hjstate->hj_CurTuple;
	uint32		hashvalue = hjstate->hj_CurHashValue;

	/*
	 * hj_CurTuple is the address of the tuple last returned from the current
	 * bucket, or NULL if it's time to start scanning a new bucket.
	 *
	 * If the tuple hashed to a skew bucket then scan the skew bucket
	 * otherwise scan the standard hashtable bucket.
	 */
	if (hashTuple != NULL)
		hashTuple = next_tuple_in_bucket(hashtable, hashTuple);
	else if (hjstate->hj_CurSkewBucketNo != INVALID_SKEW_BUCKET_NO)
		hashTuple = hashtable->skewBucket[hjstate->hj_CurSkewBucketNo]->tuples;
	else
		hashTuple = first_tuple_in_bucket(hashtable, hjstate->hj_CurBucketNo);

	while (hashTuple != NULL)
	{
		if (hashTuple->hashvalue == hashvalue)
		{
			TupleTableSlot *inntuple;

			/* insert hashtable's tuple into exec slot so ExecQual sees it */
			inntuple = ExecStoreMinimalTuple(HJTUPLE_MINTUPLE(hashTuple),
											 hjstate->hj_HashTupleSlot,
											 false);	/* do not pfree */
			econtext->ecxt_innertuple = inntuple;

			/* reset temp memory each time to avoid leaks from qual expr */
			ResetExprContext(econtext);

			if (ExecQual(hjclauses, econtext, false))
			{
				hjstate->hj_CurTuple = hashTuple;
				return true;
			}
		}

		hashTuple = next_tuple_in_bucket(hashtable, hashTuple);
	}

	/*
	 * no match
	 */
	return false;
}

/*
 * ExecPrepHashTableForUnmatched
 *		set up for a series of ExecScanHashTableForUnmatched calls
 */
void
ExecPrepHashTableForUnmatched(HashJoinState *hjstate)
{
	/*----------
	 * During this scan we use the HashJoinState fields as follows:
	 *
	 * hj_HashTable->unmatched_chunks: the queue of chunks to scan
	 * hj_HashTable->current_chunk: chunk being scanned currently
	 * hj_HashTable->current_chunk_index: position within chunk
	 * hj_CurSkewBucketNo: next skew bucket (an index into skewBucketNums)
	 * hj_CurTuple: last skew tuple returned, or NULL to start next bucket
	 *----------
	 */
	hjstate->hj_HashTable->unmatched_chunks = hjstate->hj_HashTable->chunks;
	hjstate->hj_HashTable->current_chunk = NULL;
	hjstate->hj_CurSkewBucketNo = 0;
	hjstate->hj_CurTuple = NULL;

	TRACE_POSTGRESQL_HASH_UNMATCHED_START();
}

/*
 * ExecScanHashTableForUnmatched
 *		scan the hash table for unmatched inner tuples
 *
 * On success, the inner tuple is stored into hjstate->hj_CurTuple and
 * econtext->ecxt_innertuple, using hjstate->hj_HashTupleSlot as the slot
 * for the latter.
 */
bool
ExecScanHashTableForUnmatched(HashJoinState *hjstate, ExprContext *econtext)
{
	HashJoinTable hashtable = hjstate->hj_HashTable;
	HashJoinTuple hashTuple;
	MinimalTuple tuple;

	/*
	 * First, process the queue of chunks holding tuples that are in regular
	 * (non-skew) buckets.
	 */
	for (;;)
	{
		/* Do we need a new chunk to scan? */
		if (hashtable->current_chunk == NULL)
		{
			/* Pop the next chunk from the front of the queue. */
			if (HashJoinTableIsShared(hashtable))
			{
				hashtable->current_chunk =
					pop_chunk_queue(hashtable,
									&hashtable->current_chunk_shared);
			}
			else if (hashtable->unmatched_chunks != NULL)
			{
				hashtable->current_chunk = hashtable->unmatched_chunks;
				hashtable->unmatched_chunks =
					hashtable->current_chunk->next.unshared;
			}
			hashtable->current_chunk_index = 0;
		}

		/* Have we run out of chunks to scan? */
		if (hashtable->current_chunk == NULL)
			break;

		/* Have we reached the end of this chunk yet? */
		if (hashtable->current_chunk_index >= hashtable->current_chunk->used)
		{
			/* Go around again to get the next chunk from the queue. */
			hashtable->current_chunk = NULL;
			continue;
		}

		/* Take the next tuple from this chunk. */
		hashTuple = (HashJoinTuple)
			(hashtable->current_chunk->data + hashtable->current_chunk_index);
		tuple = HJTUPLE_MINTUPLE(hashTuple);
		hashtable->current_chunk_index +=
			MAXALIGN(HJTUPLE_OVERHEAD + tuple->t_len);

		/* Is it unmatched? */
		if (!HeapTupleHeaderHasMatch(tuple))
		{
			TupleTableSlot *inntuple;

			/* insert hashtable's tuple into exec slot */
			inntuple = ExecStoreMinimalTuple(tuple,
											 hjstate->hj_HashTupleSlot,
											 false); /* do not pfree */
			econtext->ecxt_innertuple = inntuple;

			/* reset context each time (see below for explanation) */
			ResetExprContext(econtext);
			return true;
		}
	}

	/*
	 * Next, scan all skew buckets, since those tuples are not stored in
	 * chunks.
	 */
	hashTuple = hjstate->hj_CurTuple;
	for (;;)
	{
		/*
		 * hj_CurTuple is the address of the tuple last returned from the
		 * current bucket, or NULL if it's time to start scanning a new
		 * bucket.
		 */
		if (hashTuple != NULL)
			hashTuple = hashTuple->next.unshared;
		else if (hjstate->hj_CurSkewBucketNo < hashtable->nSkewBuckets)
		{
			int			j = hashtable->skewBucketNums[hjstate->hj_CurSkewBucketNo];

			hashTuple = hashtable->skewBucket[j]->tuples;
			hjstate->hj_CurSkewBucketNo++;
		}
		else
			break;				/* finished all buckets */

		while (hashTuple != NULL)
		{
			if (!HeapTupleHeaderHasMatch(HJTUPLE_MINTUPLE(hashTuple)))
			{
				TupleTableSlot *inntuple;

				/* insert hashtable's tuple into exec slot */
				inntuple = ExecStoreMinimalTuple(HJTUPLE_MINTUPLE(hashTuple),
												 hjstate->hj_HashTupleSlot,
												 false);		/* do not pfree */
				econtext->ecxt_innertuple = inntuple;

				/*
				 * Reset temp memory each time; although this function doesn't
				 * do any qual eval, the caller will, so let's keep it
				 * parallel to ExecScanHashBucket.
				 */
				ResetExprContext(econtext);

				hjstate->hj_CurTuple = hashTuple;
				return true;
			}

			hashTuple = hashTuple->next.unshared;
		}
	}

	/*
	 * no more unmatched tuples
	 */
	TRACE_POSTGRESQL_HASH_UNMATCHED_DONE();
	return false;
}

/*
 * ExecHashTableReset
 *
 *		reset hash table header for new batch
 */
void
ExecHashTableReset(HashJoinTable hashtable)
{
	MemoryContext oldcxt;
	int			nbuckets = hashtable->nbuckets;

	/* TODO: No multi-batch support for shared tables yet. */
	Assert(!HashJoinTableIsShared(hashtable));

	/*
	 * Release all the hash buckets and tuples acquired in the prior pass, and
	 * reinitialize the context for a new pass.
	 */
	MemoryContextReset(hashtable->batchCxt);
	oldcxt = MemoryContextSwitchTo(hashtable->batchCxt);

	/* Reallocate and reinitialize the hash bucket headers. */
	hashtable->buckets = (HashJoinBucketHead *)
		palloc0(nbuckets * sizeof(HashJoinBucketHead));

	hashtable->spaceUsed = nbuckets * sizeof(HashJoinBucketHead);

	/* Cannot be more than our previous peak; we had this size before. */
	Assert(hashtable->spaceUsed <= hashtable->spacePeak);

	MemoryContextSwitchTo(oldcxt);

	/* Forget the chunks (the memory was freed by the context reset above). */
	hashtable->chunks = NULL;
}

/*
 * ExecHashTableResetMatchFlags
 *		Clear all the HeapTupleHeaderHasMatch flags in the table
 */
void
ExecHashTableResetMatchFlags(HashJoinTable hashtable)
{
	dsa_pointer chunk_shared = InvalidDsaPointer;
	HashMemoryChunk chunk;
	HashJoinTuple tuple;
	int			i;

	/* Reset all flags in the main table ... */
	TRACE_POSTGRESQL_HASH_RESET_MATCH_START();

	if (HashJoinTableIsShared(hashtable))
	{
		/* This only runs in the leader during rescan initialization. */
		Assert(!IsParallelWorker());
		hashtable->shared->chunk_work_queue = hashtable->shared->chunks;
		chunk = pop_chunk_queue(hashtable, &chunk_shared);
	}
	else
		chunk = hashtable->chunks;

	while (chunk != NULL)
	{
		Size index = 0;

		/* Clear the flag for all tuples in this chunk. */
		while (index < chunk->used)
		{
			tuple = (HashJoinTuple) (chunk->data + index);
			HeapTupleHeaderClearMatch(HJTUPLE_MINTUPLE(tuple));
			index += MAXALIGN(HJTUPLE_OVERHEAD +
							  HJTUPLE_MINTUPLE(tuple)->t_len);
		}
		if (HashJoinTableIsShared(hashtable))
			chunk = pop_chunk_queue(hashtable, &chunk_shared);
		else
			chunk = chunk->next.unshared;
	}

	/* ... and the same for the skew buckets, if any */
	for (i = 0; i < hashtable->nSkewBuckets; i++)
	{
		int			j = hashtable->skewBucketNums[i];
		HashSkewBucket *skewBucket = hashtable->skewBucket[j];

		for (tuple = skewBucket->tuples; tuple != NULL;
			 tuple = tuple->next.unshared)
			HeapTupleHeaderClearMatch(HJTUPLE_MINTUPLE(tuple));
	}
	TRACE_POSTGRESQL_HASH_RESET_MATCH_DONE();
}


void
ExecReScanHash(HashState *node)
{
	/*
	 * if chgParam of subnode is not null then plan will be re-scanned by
	 * first ExecProcNode.
	 */
	if (node->ps.lefttree->chgParam == NULL)
		ExecReScan(node->ps.lefttree);
}


/*
 * ExecHashBuildSkewHash
 *
 *		Set up for skew optimization if we can identify the most common values
 *		(MCVs) of the outer relation's join key.  We make a skew hash bucket
 *		for the hash value of each MCV, up to the number of slots allowed
 *		based on available memory.
 */
static void
ExecHashBuildSkewHash(HashJoinTable hashtable, Hash *node, int mcvsToUse)
{
	HeapTupleData *statsTuple;
	Datum	   *values;
	int			nvalues;
	float4	   *numbers;
	int			nnumbers;

	/* Do nothing if planner didn't identify the outer relation's join key */
	if (!OidIsValid(node->skewTable))
		return;
	/* Also, do nothing if we don't have room for at least one skew bucket */
	if (mcvsToUse <= 0)
		return;

	/*
	 * Try to find the MCV statistics for the outer relation's join key.
	 */
	statsTuple = SearchSysCache3(STATRELATTINH,
								 ObjectIdGetDatum(node->skewTable),
								 Int16GetDatum(node->skewColumn),
								 BoolGetDatum(node->skewInherit));
	if (!HeapTupleIsValid(statsTuple))
		return;

	if (get_attstatsslot(statsTuple, node->skewColType, node->skewColTypmod,
						 STATISTIC_KIND_MCV, InvalidOid,
						 NULL,
						 &values, &nvalues,
						 &numbers, &nnumbers))
	{
		double		frac;
		int			nbuckets;
		FmgrInfo   *hashfunctions;
		int			i;

		if (mcvsToUse > nvalues)
			mcvsToUse = nvalues;

		/*
		 * Calculate the expected fraction of outer relation that will
		 * participate in the skew optimization.  If this isn't at least
		 * SKEW_MIN_OUTER_FRACTION, don't use skew optimization.
		 */
		frac = 0;
		for (i = 0; i < mcvsToUse; i++)
			frac += numbers[i];
		if (frac < SKEW_MIN_OUTER_FRACTION)
		{
			free_attstatsslot(node->skewColType,
							  values, nvalues, numbers, nnumbers);
			ReleaseSysCache(statsTuple);
			return;
		}

		/*
		 * Okay, set up the skew hashtable.
		 *
		 * skewBucket[] is an open addressing hashtable with a power of 2 size
		 * that is greater than the number of MCV values.  (This ensures there
		 * will be at least one null entry, so searches will always
		 * terminate.)
		 *
		 * Note: this code could fail if mcvsToUse exceeds INT_MAX/8 or
		 * MaxAllocSize/sizeof(void *)/8, but that is not currently possible
		 * since we limit pg_statistic entries to much less than that.
		 */
		nbuckets = 2;
		while (nbuckets <= mcvsToUse)
			nbuckets <<= 1;
		/* use two more bits just to help avoid collisions */
		nbuckets <<= 2;

		hashtable->skewEnabled = true;
		hashtable->skewBucketLen = nbuckets;

		/*
		 * We allocate the bucket memory in the hashtable's batch context. It
		 * is only needed during the first batch, and this ensures it will be
		 * automatically removed once the first batch is done.
		 */
		hashtable->skewBucket = (HashSkewBucket **)
			MemoryContextAllocZero(hashtable->batchCxt,
								   nbuckets * sizeof(HashSkewBucket *));
		hashtable->skewBucketNums = (int *)
			MemoryContextAllocZero(hashtable->batchCxt,
								   mcvsToUse * sizeof(int));

		hashtable->spaceUsed += nbuckets * sizeof(HashSkewBucket *)
			+ mcvsToUse * sizeof(int);
		hashtable->spaceUsedSkew += nbuckets * sizeof(HashSkewBucket *)
			+ mcvsToUse * sizeof(int);
		if (hashtable->spaceUsed > hashtable->spacePeak)
			hashtable->spacePeak = hashtable->spaceUsed;

		/*
		 * Create a skew bucket for each MCV hash value.
		 *
		 * Note: it is very important that we create the buckets in order of
		 * decreasing MCV frequency.  If we have to remove some buckets, they
		 * must be removed in reverse order of creation (see notes in
		 * ExecHashRemoveNextSkewBucket) and we want the least common MCVs to
		 * be removed first.
		 */
		hashfunctions = hashtable->outer_hashfunctions;

		for (i = 0; i < mcvsToUse; i++)
		{
			uint32		hashvalue;
			int			bucket;

			hashvalue = DatumGetUInt32(FunctionCall1(&hashfunctions[0],
													 values[i]));

			/*
			 * While we have not hit a hole in the hashtable and have not hit
			 * the desired bucket, we have collided with some previous hash
			 * value, so try the next bucket location.  NB: this code must
			 * match ExecHashGetSkewBucket.
			 */
			bucket = hashvalue & (nbuckets - 1);
			while (hashtable->skewBucket[bucket] != NULL &&
				   hashtable->skewBucket[bucket]->hashvalue != hashvalue)
				bucket = (bucket + 1) & (nbuckets - 1);

			/*
			 * If we found an existing bucket with the same hashvalue, leave
			 * it alone.  It's okay for two MCVs to share a hashvalue.
			 */
			if (hashtable->skewBucket[bucket] != NULL)
				continue;

			/* Okay, create a new skew bucket for this hashvalue. */
			hashtable->skewBucket[bucket] = (HashSkewBucket *)
				MemoryContextAlloc(hashtable->batchCxt,
								   sizeof(HashSkewBucket));
			hashtable->skewBucket[bucket]->hashvalue = hashvalue;
			hashtable->skewBucket[bucket]->tuples = NULL;
			hashtable->skewBucketNums[hashtable->nSkewBuckets] = bucket;
			hashtable->nSkewBuckets++;
			hashtable->spaceUsed += SKEW_BUCKET_OVERHEAD;
			hashtable->spaceUsedSkew += SKEW_BUCKET_OVERHEAD;
			if (hashtable->spaceUsed > hashtable->spacePeak)
				hashtable->spacePeak = hashtable->spaceUsed;
		}

		free_attstatsslot(node->skewColType,
						  values, nvalues, numbers, nnumbers);
	}

	ReleaseSysCache(statsTuple);
}

/*
 * ExecHashGetSkewBucket
 *
 *		Returns the index of the skew bucket for this hashvalue,
 *		or INVALID_SKEW_BUCKET_NO if the hashvalue is not
 *		associated with any active skew bucket.
 */
int
ExecHashGetSkewBucket(HashJoinTable hashtable, uint32 hashvalue)
{
	int			bucket;

	/*
	 * Always return INVALID_SKEW_BUCKET_NO if not doing skew optimization (in
	 * particular, this happens after the initial batch is done).
	 */
	if (!hashtable->skewEnabled)
		return INVALID_SKEW_BUCKET_NO;

	/*
	 * Since skewBucketLen is a power of 2, we can do a modulo by ANDing.
	 */
	bucket = hashvalue & (hashtable->skewBucketLen - 1);

	/*
	 * While we have not hit a hole in the hashtable and have not hit the
	 * desired bucket, we have collided with some other hash value, so try the
	 * next bucket location.
	 */
	while (hashtable->skewBucket[bucket] != NULL &&
		   hashtable->skewBucket[bucket]->hashvalue != hashvalue)
		bucket = (bucket + 1) & (hashtable->skewBucketLen - 1);

	/*
	 * Found the desired bucket?
	 */
	if (hashtable->skewBucket[bucket] != NULL)
		return bucket;

	/*
	 * There must not be any hashtable entry for this hash value.
	 */
	return INVALID_SKEW_BUCKET_NO;
}

/*
 * ExecHashSkewTableInsert
 *
 *		Insert a tuple into the skew hashtable.
 *
 * This should generally match up with the current-batch case in
 * ExecHashTableInsert.
 */
static void
ExecHashSkewTableInsert(HashJoinTable hashtable,
						TupleTableSlot *slot,
						uint32 hashvalue,
						int bucketNumber)
{
	MinimalTuple tuple = ExecFetchSlotMinimalTuple(slot);
	HashJoinTuple hashTuple;
	int			hashTupleSize;

	Assert(!HashJoinTableIsShared(hashtable));

	/* Create the HashJoinTuple */
	hashTupleSize = HJTUPLE_OVERHEAD + tuple->t_len;
	hashTuple = (HashJoinTuple) MemoryContextAlloc(hashtable->batchCxt,
												   hashTupleSize);
	hashTuple->hashvalue = hashvalue;
	memcpy(HJTUPLE_MINTUPLE(hashTuple), tuple, tuple->t_len);
	HeapTupleHeaderClearMatch(HJTUPLE_MINTUPLE(hashTuple));

	/* Push it onto the front of the skew bucket's list */
	hashTuple->next.unshared = hashtable->skewBucket[bucketNumber]->tuples;
	hashtable->skewBucket[bucketNumber]->tuples = hashTuple;

	/* Account for space used, and back off if we've used too much */
	hashtable->spaceUsed += hashTupleSize;
	hashtable->spaceUsedSkew += hashTupleSize;
	if (hashtable->spaceUsed > hashtable->spacePeak)
		hashtable->spacePeak = hashtable->spaceUsed;
	while (hashtable->spaceUsedSkew > hashtable->spaceAllowedSkew)
		ExecHashRemoveNextSkewBucket(hashtable);

	/* Check we are not over the total spaceAllowed, either */
	if (hashtable->spaceUsed > hashtable->spaceAllowed &&
		hashtable->growEnabled)
		ExecHashIncreaseNumBatches(hashtable);
}

/*
 *		ExecHashRemoveNextSkewBucket
 *
 *		Remove the least valuable skew bucket by pushing its tuples into
 *		the main hash table.
 */
static void
ExecHashRemoveNextSkewBucket(HashJoinTable hashtable)
{
	int			bucketToRemove;
	HashSkewBucket *bucket;
	uint32		hashvalue;
	int			bucketno;
	int			batchno;
	HashJoinTuple hashTuple;

	Assert(!HashJoinTableIsShared(hashtable));

	/* Locate the bucket to remove */
	bucketToRemove = hashtable->skewBucketNums[hashtable->nSkewBuckets - 1];
	bucket = hashtable->skewBucket[bucketToRemove];

	/*
	 * Calculate which bucket and batch the tuples belong to in the main
	 * hashtable.  They all have the same hash value, so it's the same for all
	 * of them.  Also note that it's not possible for nbatch to increase while
	 * we are processing the tuples.
	 */
	hashvalue = bucket->hashvalue;
	ExecHashGetBucketAndBatch(hashtable, hashvalue, &bucketno, &batchno);

	/* Process all tuples in the bucket */
	hashTuple = bucket->tuples;
	while (hashTuple != NULL)
	{
		HashJoinTuple nextHashTuple =
			next_tuple_in_bucket(hashtable, hashTuple);
		MinimalTuple tuple;
		Size		tupleSize;

		/*
		 * This code must agree with ExecHashTableInsert.  We do not use
		 * ExecHashTableInsert directly as ExecHashTableInsert expects a
		 * TupleTableSlot while we already have HashJoinTuples.
		 */
		tuple = HJTUPLE_MINTUPLE(hashTuple);
		tupleSize = HJTUPLE_OVERHEAD + tuple->t_len;

		/* Decide whether to put the tuple in the hash table or a temp file */
		if (batchno == hashtable->curbatch)
		{
			/* Move the tuple to the main hash table */
			HashJoinTuple copyTuple;

			/*
			 * We must copy the tuple into the dense storage, else it will not
			 * be found by, eg, ExecHashIncreaseNumBatches.
			 */
			copyTuple = (HashJoinTuple)
				dense_alloc(hashtable, tupleSize, false);
			memcpy(copyTuple, hashTuple, tupleSize);
			pfree(hashTuple);

			insert_tuple_into_bucket(hashtable, bucketno, copyTuple,
									 InvalidDsaPointer);

			/* We have reduced skew space, but overall space doesn't change */
			hashtable->spaceUsedSkew -= tupleSize;
		}
		else
		{
			/* Put the tuple into a temp file for later batches */
			Assert(batchno > hashtable->curbatch);
			ExecHashJoinSaveTuple(tuple, hashvalue,
								  &hashtable->innerBatchFile[batchno]);
			pfree(hashTuple);
			hashtable->spaceUsed -= tupleSize;
			hashtable->spaceUsedSkew -= tupleSize;
		}

		hashTuple = nextHashTuple;
	}

	/*
	 * Free the bucket struct itself and reset the hashtable entry to NULL.
	 *
	 * NOTE: this is not nearly as simple as it looks on the surface, because
	 * of the possibility of collisions in the hashtable.  Suppose that hash
	 * values A and B collide at a particular hashtable entry, and that A was
	 * entered first so B gets shifted to a different table entry.  If we were
	 * to remove A first then ExecHashGetSkewBucket would mistakenly start
	 * reporting that B is not in the hashtable, because it would hit the NULL
	 * before finding B.  However, we always remove entries in the reverse
	 * order of creation, so this failure cannot happen.
	 */
	hashtable->skewBucket[bucketToRemove] = NULL;
	hashtable->nSkewBuckets--;
	pfree(bucket);
	hashtable->spaceUsed -= SKEW_BUCKET_OVERHEAD;
	hashtable->spaceUsedSkew -= SKEW_BUCKET_OVERHEAD;

	/*
	 * If we have removed all skew buckets then give up on skew optimization.
	 * Release the arrays since they aren't useful any more.
	 */
	if (hashtable->nSkewBuckets == 0)
	{
		hashtable->skewEnabled = false;
		pfree(hashtable->skewBucket);
		pfree(hashtable->skewBucketNums);
		hashtable->skewBucket = NULL;
		hashtable->skewBucketNums = NULL;
		hashtable->spaceUsed -= hashtable->spaceUsedSkew;
		hashtable->spaceUsedSkew = 0;
	}
}

/*
 * Allocate 'size' bytes from the currently active HashMemoryChunk.  If
 * 'respect_work_mem' is true, this may cause the number of batches to be
 * increased in an attempt to shrink the hash table.
 */
static void *
dense_alloc(HashJoinTable hashtable, Size size, bool respect_work_mem)
{
	HashMemoryChunk newChunk;
	char	   *ptr;

	/* just in case the size is not already aligned properly */
	size = MAXALIGN(size);

	/*
	 * If tuple size is larger than of 1/4 of chunk size, allocate a separate
	 * chunk.
	 */
	if (size > HASH_CHUNK_THRESHOLD)
	{
		if (respect_work_mem &&
			hashtable->growEnabled &&
			hashtable->spaceUsed + HASH_CHUNK_HEADER_SIZE + size >
			hashtable->spaceAllowed)
		{
			/* work_mem would be exceeded: try to shrink hash table */
			ExecHashIncreaseNumBatches(hashtable);
		}

		/* allocate new chunk and put it at the beginning of the list */
		newChunk = (HashMemoryChunk) MemoryContextAlloc(hashtable->batchCxt,
								 offsetof(HashMemoryChunkData, data) + size);
		newChunk->maxlen = size;
		newChunk->used = 0;
		newChunk->ntuples = 0;

		/*
		 * Add this chunk to the list after the first existing chunk, so that
		 * we don't lose the remaining space in the "current" chunk.
		 */
		if (hashtable->chunks != NULL)
		{
			newChunk->next.unshared = hashtable->chunks->next.unshared;
			hashtable->chunks->next.unshared = newChunk;
		}
		else
		{
			newChunk->next.unshared = hashtable->chunks;
			hashtable->chunks = newChunk;
		}

		newChunk->used += size;
		newChunk->ntuples += 1;

		/* count this single-tuple chunk as space used */
		hashtable->spaceUsed += HASH_CHUNK_HEADER_SIZE + size;
		if (hashtable->spaceUsed > hashtable->spacePeak)
			hashtable->spacePeak = hashtable->spaceUsed;

		return newChunk->data;
	}

	/*
	 * See if we have enough space for it in the current chunk (if any). If
	 * not, allocate a fresh chunk.
	 */
	if ((hashtable->chunks == NULL) ||
		(hashtable->chunks->maxlen - hashtable->chunks->used) < size)
	{
		if (respect_work_mem &&
			hashtable->growEnabled &&
			hashtable->spaceUsed + HASH_CHUNK_SIZE > hashtable->spaceAllowed)
		{
			/* work_mem would be exceeded: try to shrink hash table */
			ExecHashIncreaseNumBatches(hashtable);
		}

		/* allocate new chunk and put it at the beginning of the list */
		newChunk = (HashMemoryChunk) MemoryContextAlloc(hashtable->batchCxt,
					  HASH_CHUNK_SIZE);

		newChunk->maxlen = HASH_CHUNK_SIZE - HASH_CHUNK_HEADER_SIZE;
		newChunk->used = size;
		newChunk->ntuples = 1;

		newChunk->next.unshared = hashtable->chunks;
		hashtable->chunks = newChunk;

		/* count this whole mostly-empty chunk as space used */
		hashtable->spaceUsed += HASH_CHUNK_SIZE;
		if (hashtable->spaceUsed > hashtable->spacePeak)
			hashtable->spacePeak = hashtable->spaceUsed;

		return newChunk->data;
	}

	/* There is enough space in the current chunk, let's add the tuple */
	ptr = hashtable->chunks->data + hashtable->chunks->used;
	hashtable->chunks->used += size;
	hashtable->chunks->ntuples += 1;

	/* return pointer to the start of the tuple memory */
	return ptr;
}

 /*
 * Allocate 'size' bytes from the currently active shared HashMemoryChunk, or
 * create a new chunk if necessary.  This is similar to the private memory
 * version, but coordinates memory accounting with other participants whenever
 * new chunks are needed.
 */
static void *
dense_alloc_shared(HashJoinTable hashtable,
				   Size size,
				   dsa_pointer *shared)
{
	dsa_pointer chunk_shared;
	HashMemoryChunk chunk;
	Size chunk_size;

	/* just in case the size is not already aligned properly */
	size = MAXALIGN(size);

	/*
	 * Fast path: if there is enough space in this backend's current chunk,
	 * then we can allocate without any locking.
	 */
	chunk = hashtable->current_chunk;
	if (chunk != NULL &&
		size < HASH_CHUNK_THRESHOLD &&
		chunk->maxlen - chunk->used >= size)
	{
		void *result;

		chunk_shared = hashtable->current_chunk_shared;
		Assert(chunk == dsa_get_address(hashtable->area, chunk_shared));
		*shared = chunk_shared + HASH_CHUNK_HEADER_SIZE + chunk->used;
		result = chunk->data + chunk->used;
		chunk->used += size;
		chunk->ntuples += 1;

		Assert(chunk->used <= chunk->maxlen);
		Assert(result == dsa_get_address(hashtable->area, *shared));

		return result;
	}

	/*
	 * Slow path: try to allocate a new chunk.
	 */
	LWLockAcquire(&hashtable->shared->chunk_lock, LW_EXCLUSIVE);

	/* TODO: detect batch increase in progress here */

	/* Oversized tuples get their own chunk. */
	if (size > HASH_CHUNK_THRESHOLD)
		chunk_size = size + HASH_CHUNK_HEADER_SIZE;
	else
		chunk_size = HASH_CHUNK_SIZE;

	/* TODO: work_mem size check triggering batch increase here */

	/*
	 * If there was a chunk already, then add its tuple count to the shared
	 * total now.  The final chunk's count will be handled in finish_loading.
	 */
	if (chunk != NULL)
		hashtable->shared->ntuples += chunk->ntuples;

	/* We are cleared to allocate a new chunk. */
	chunk_shared = dsa_allocate(hashtable->area, chunk_size);
	if (!DsaPointerIsValid(chunk_shared))
		ereport(ERROR,
				(errcode(ERRCODE_PROGRAM_LIMIT_EXCEEDED),
				 errmsg("out of memory")));

	hashtable->shared->size += chunk_size;

	/* Set up the chunk. */
	chunk = (HashMemoryChunk) dsa_get_address(hashtable->area, chunk_shared);
	*shared = chunk_shared + HASH_CHUNK_HEADER_SIZE;
	chunk->maxlen = chunk_size - offsetof(HashMemoryChunkData, data);
	chunk->used = size;
	chunk->ntuples = 1;

	/*
	 * Push it onto the list of chunks, so that it can be found if we need to
	 * increase the number of buckets or batches and process all tuples.
	 */
	chunk->next.shared = hashtable->shared->chunks;
	hashtable->shared->chunks = chunk_shared;

	if (size > HASH_CHUNK_THRESHOLD)
	{
		/*
		 * Count oversized tuples immediately, but don't bother making this
		 * chunk the 'current' chunk because it has no more space in it for
		 * next time.
		 */
		++hashtable->shared->ntuples;
	}
	else
	{
		/*
		 * Make this the current chunk so that we can use the fast path to
		 * fill the rest of it up in future called.  We will count this tuple
		 * later, when the chunk is full.
		 */
		hashtable->current_chunk = chunk;
		hashtable->current_chunk_shared = chunk_shared;
	}
	/*
	 * Update local copy of total tuples so it can be used to compute the load
	 * factor and trigger bucket growth.
	 */
	hashtable->totalTuples = hashtable->shared->ntuples;
	LWLockRelease(&hashtable->shared->chunk_lock);

	Assert(chunk->data == dsa_get_address(hashtable->area, *shared));

	return chunk->data;
}

/*
 * Add the tuple count from the current chunk to the shared tuple count.  This
 * is necessary because dense_alloc_shared only updates the shared counter
 * when a new chunk is allocated, leaving the final chunk unaccounted for.
 */
static void
finish_loading(HashJoinTable hashtable)
{
	if (HashJoinTableIsShared(hashtable))
	{
		LWLockAcquire(&hashtable->shared->chunk_lock, LW_EXCLUSIVE);
		if (hashtable->current_chunk != NULL)
			hashtable->shared->ntuples += hashtable->current_chunk->ntuples;
		hashtable->totalTuples = hashtable->shared->ntuples;
		LWLockRelease(&hashtable->shared->chunk_lock);
	}
}

/*
 * Insert a tuple at the front of a given bucket identified by number.  For
 * shared hash joins, tuple_shared must be provided, pointing to the tuple in
 * the dsa_area backing the table.  For private hash joins, it should be
 * InvalidDsaPointer.
 */
static void
insert_tuple_into_bucket(HashJoinTable table, int bucketno,
						 HashJoinTuple tuple, dsa_pointer tuple_shared)
{
	if (HashJoinTableIsShared(table))
	{
		Assert(tuple == dsa_get_address(table->area, tuple_shared));
		for (;;)
		{
			tuple->next.shared =
				dsa_pointer_atomic_read(&table->buckets[bucketno].shared);
			if (dsa_pointer_atomic_compare_exchange(&table->buckets[bucketno].shared,
													&tuple->next.shared,
													tuple_shared))
				break;
		}
	}
	else
	{
		tuple->next.unshared = table->buckets[bucketno].unshared;
		table->buckets[bucketno].unshared = tuple;
	}
}

/*
 * Get the first tuple in a given bucket identified by number.
 */
static HashJoinTuple
first_tuple_in_bucket(HashJoinTable table, int bucketno)
{
	if (HashJoinTableIsShared(table))
	{
		dsa_pointer p =
			dsa_pointer_atomic_read(&table->buckets[bucketno].shared);
		return (HashJoinTuple) dsa_get_address(table->area, p);
	}
	else
		return table->buckets[bucketno].unshared;
}

/*
 * Get the next tuple in the same bucket as 'tuple'.
 */
static HashJoinTuple
next_tuple_in_bucket(HashJoinTable table, HashJoinTuple tuple)
{
	if (HashJoinTableIsShared(table))
		return (HashJoinTuple)
			dsa_get_address(table->area, tuple->next.shared);
	else
		return tuple->next.unshared;
}

/*
 * Take the next available chunk from the queue of chunks being worked on in
 * parallel.  Return NULL if there are none left.  Otherwise return a pointer
 * to the chunk, and set *shared to the DSA pointer to the chunk.
 */
static HashMemoryChunk
pop_chunk_queue_unlocked(HashJoinTable hashtable, dsa_pointer *shared)
{
	HashMemoryChunk chunk;

	Assert(HashJoinTableIsShared(hashtable));
	Assert(LWLockHeldByMe(&hashtable->shared->chunk_lock));

	if (!DsaPointerIsValid(hashtable->shared->chunk_work_queue))
		return NULL;

	*shared = hashtable->shared->chunk_work_queue;
	chunk = (HashMemoryChunk)
		dsa_get_address(hashtable->area, *shared);
	hashtable->shared->chunk_work_queue = chunk->next.shared;

	return chunk;
}

/*
 * See pop_chunk_unlocked.
 */
static HashMemoryChunk
pop_chunk_queue(HashJoinTable hashtable, dsa_pointer *shared)
{
	HashMemoryChunk chunk;

	LWLockAcquire(&hashtable->shared->chunk_lock, LW_EXCLUSIVE);
	chunk = pop_chunk_queue_unlocked(hashtable, shared);
	LWLockRelease(&hashtable->shared->chunk_lock);

	return chunk;
}<|MERGE_RESOLUTION|>--- conflicted
+++ resolved
@@ -525,17 +525,12 @@
 	{
 		Barrier *barrier;
 
-<<<<<<< HEAD
 		/*
 		 * Attach to the barrier.  The corresponding detach operation is in
 		 * ExecHashTableDestroy.
 		 */
 		barrier = &hashtable->shared->barrier;
 		BarrierAttach(barrier);
-=======
-	hashtable->spaceUsed = nbuckets * sizeof(HashJoinTuple);
-	hashtable->spacePeak = hashtable->spaceUsed;
->>>>>>> cc593fa5
 
 		/*
 		 * So far we have no idea whether there are any other participants, and
@@ -600,6 +595,8 @@
 
 		hashtable->buckets = (HashJoinBucketHead *)
 			palloc0(nbuckets * sizeof(HashJoinBucketHead));
+		hashtable->spaceUsed = nbuckets * sizeof(HashJoinTuple);
+		hashtable->spacePeak = hashtable->spaceUsed;
 
 		MemoryContextSwitchTo(oldcxt);
 
