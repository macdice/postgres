--- conflicted
+++ resolved
@@ -1736,15 +1736,11 @@
 	}
 
 	/* Reset all flags in the main table ... */
-<<<<<<< HEAD
+	TRACE_POSTGRESQL_HASH_RESET_MATCH_START();
 	if (HashJoinTableIsShared(hashtable))
 		chunk = pop_chunk_queue(hashtable, &chunk_shared);
 	else
 		chunk = hashtable->chunks;
-=======
-	TRACE_POSTGRESQL_HASH_RESET_MATCH_START();
-	chunk = hashtable->chunks;
->>>>>>> 25351d2b
 	while (chunk != NULL)
 	{
 		Size index = 0;
@@ -1760,17 +1756,13 @@
 			++tuples_processed;
 #endif
 		}
-<<<<<<< HEAD
 		if (HashJoinTableIsShared(hashtable))
 			chunk = pop_chunk_queue(hashtable, &chunk_shared);
 		else
 			chunk = chunk->next.unshared;
-=======
-		chunk = chunk->next;
 #ifdef TRACE_POSTGRESQL_HASH_RESET_MATCH_DONE
 		++chunks_processed;
 #endif
->>>>>>> 25351d2b
 	}
 
 	/* ... and the same for the skew buckets, if any */
