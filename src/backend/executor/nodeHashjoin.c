--- conflicted
+++ resolved
@@ -313,7 +313,17 @@
 					if (HashJoinTableIsShared(hashtable))
 					{
 						/*
-<<<<<<< HEAD
+						 * An important optimization: if this is a
+						 * single-batch join and not an outer join, there is
+						 * no reason to synchronize again when we've finished
+						 * probing.
+						 */
+						Assert(BarrierPhase(&hashtable->shared->barrier) ==
+							   PHJ_PHASE_PROBING);
+						if (hashtable->nbatch == 1 && !HJ_FILL_INNER(node))
+							return NULL;	/* end of join */
+
+						/*
 						 * Check if we are a leader that can't go further than
 						 * probing the first batch without deadlock risk,
 						 * because there are workers running.
@@ -332,28 +342,14 @@
 							hashtable->detached_early = true;
 							return NULL;
 						}
-=======
-						 * An important optimization: if this is a
-						 * single-batch join and not an outer join, there is
-						 * no reason to synchronize again when we've finished
-						 * probing.
-						 */
-						Assert(BarrierPhase(&hashtable->shared->barrier) ==
-							   PHJ_PHASE_PROBING);
-						if (hashtable->nbatch == 1 && !HJ_FILL_INNER(node))
-							return NULL;	/* end of join */
->>>>>>> e250f131
 
 						/*
 						 * We can't start searching for unmatched tuples until
 						 * all participants have finished probing, so we
 						 * synchronize here.
 						 */
-<<<<<<< HEAD
 						Assert(BarrierPhase(&hashtable->shared->barrier) ==
 							   PHJ_PHASE_PROBING_BATCH(hashtable->curbatch));
-=======
->>>>>>> e250f131
 						if (BarrierWait(&hashtable->shared->barrier,
 										WAIT_EVENT_HASHJOIN_PROBING))
 						{
