/*-------------------------------------------------------------------------
 *
 * nodeHashjoin.c
 *	  Routines to handle hash join nodes
 *
 * Portions Copyright (c) 1996-2017, PostgreSQL Global Development Group
 * Portions Copyright (c) 1994, Regents of the University of California
 *
 *
 * IDENTIFICATION
 *	  src/backend/executor/nodeHashjoin.c
 *
 *-------------------------------------------------------------------------
 */

#include "postgres.h"

#include "access/htup_details.h"
#include "executor/executor.h"
#include "executor/hashjoin.h"
#include "executor/nodeHash.h"
#include "executor/nodeHashjoin.h"
#include "miscadmin.h"
#include "pgstat.h"
#include "utils/memutils.h"
#include "utils/probes.h"


/*
 * States of the ExecHashJoin state machine
 */
#define HJ_BUILD_HASHTABLE		1
#define HJ_NEED_NEW_OUTER		2
#define HJ_SCAN_BUCKET			3
#define HJ_FILL_OUTER_TUPLE		4
#define HJ_FILL_INNER_TUPLES	5
#define HJ_NEED_NEW_BATCH		6

/* Returns true if doing null-fill on outer relation */
#define HJ_FILL_OUTER(hjstate)	((hjstate)->hj_NullInnerTupleSlot != NULL)
/* Returns true if doing null-fill on inner relation */
#define HJ_FILL_INNER(hjstate)	((hjstate)->hj_NullOuterTupleSlot != NULL)

static TupleTableSlot *ExecHashJoinOuterGetTuple(PlanState *outerNode,
						  HashJoinState *hjstate,
						  uint32 *hashvalue);
static TupleTableSlot *ExecHashJoinGetSavedTuple(HashJoinTable hashtable,
						  uint32 *hashvalue,
						  TupleTableSlot *tupleSlot);
static bool ExecHashJoinNewBatch(HashJoinState *hjstate);
static void ExecHashJoinLoadBatch(HashJoinState *hjstate);
static void ExecHashJoinExportAllBatches(HashJoinTable hashtable);
static void ExecHashJoinImportBatch(HashJoinTable hashtable,
									HashJoinBatchReader *reader);


/* ----------------------------------------------------------------
 *		ExecHashJoin
 *
 *		This function implements the Hybrid Hashjoin algorithm.
 *
 *		Note: the relation we build hash table on is the "inner"
 *			  the other one is "outer".
 * ----------------------------------------------------------------
 */
TupleTableSlot *				/* return: a tuple or NULL */
ExecHashJoin(HashJoinState *node)
{
	PlanState  *outerNode;
	HashState  *hashNode;
	List	   *joinqual;
	List	   *otherqual;
	ExprContext *econtext;
	HashJoinTable hashtable;
	TupleTableSlot *outerTupleSlot;
	uint32		hashvalue;
	int			batchno;

	/*
	 * get information from HashJoin node
	 */
	joinqual = node->js.joinqual;
	otherqual = node->js.ps.qual;
	hashNode = (HashState *) innerPlanState(node);
	outerNode = outerPlanState(node);
	hashtable = node->hj_HashTable;
	econtext = node->js.ps.ps_ExprContext;

	/*
	 * Reset per-tuple memory context to free any expression evaluation
	 * storage allocated in the previous tuple cycle.
	 */
	ResetExprContext(econtext);

	/*
	 * run the hash join state machine
	 */
	for (;;)
	{
		switch (node->hj_JoinState)
		{
			case HJ_BUILD_HASHTABLE:

				/*
				 * First time through: build hash table for inner relation.
				 */
				Assert(hashtable == NULL);

				/*
				 * If the outer relation is completely empty, and it's not
				 * right/full join, we can quit without building the hash
				 * table.  However, for an inner join it is only a win to
				 * check this when the outer relation's startup cost is less
				 * than the projected cost of building the hash table.
				 * Otherwise it's best to build the hash table first and see
				 * if the inner relation is empty.  (When it's a left join, we
				 * should always make this check, since we aren't going to be
				 * able to skip the join on the strength of an empty inner
				 * relation anyway.)
				 *
				 * If we are rescanning the join, we make use of information
				 * gained on the previous scan: don't bother to try the
				 * prefetch if the previous scan found the outer relation
				 * nonempty. This is not 100% reliable since with new
				 * parameters the outer relation might yield different
				 * results, but it's a good heuristic.
				 *
				 * The only way to make the check is to try to fetch a tuple
				 * from the outer plan node.  If we succeed, we have to stash
				 * it away for later consumption by ExecHashJoinOuterGetTuple.
				 */
				if (HJ_FILL_INNER(node))
				{
					/* no chance to not build the hash table */
					node->hj_FirstOuterTupleSlot = NULL;
				}
				else if (hashNode->shared_table_data != NULL)
				{
					/*
					 * The empty-outer optimization is not implemented for
					 * shared hash tables yet.
					 */
					node->hj_FirstOuterTupleSlot = NULL;
				}
				else if (HJ_FILL_OUTER(node) ||
						 (outerNode->plan->startup_cost < hashNode->ps.plan->total_cost &&
						  !node->hj_OuterNotEmpty))
				{
					node->hj_FirstOuterTupleSlot = ExecProcNode(outerNode);
					if (TupIsNull(node->hj_FirstOuterTupleSlot))
					{
						node->hj_OuterNotEmpty = false;
						return NULL;
					}
					else
						node->hj_OuterNotEmpty = true;
				}
				else
					node->hj_FirstOuterTupleSlot = NULL;

				/*
				 * create the hash table
				 */
				hashtable = ExecHashTableCreate(hashNode,
												node->hj_HashOperators,
												HJ_FILL_INNER(node));
				node->hj_HashTable = hashtable;

				/*
				 * execute the Hash node, to build the hash table
				 */
				hashNode->hashtable = hashtable;
				(void) MultiExecProcNode((PlanState *) hashNode);

				if (HashJoinTableIsShared(hashtable))
				{
					Assert(BarrierPhase(&hashtable->shared->barrier) >=
						   PHJ_PHASE_BUILDING);

					/*
					 * Check if we are a worker that attached too late to
					 * avoid deadlock risk with the leader, or a leader that
					 * arrived here too late.
					 */
					if (ExecHashCheckForEarlyExit(hashtable))
					{
						/*
						 * Other participants will need to handle all future
						 * batches written by me.  We can't detach until after
						 * we've exported all batches, otherwise the phase
						 * might advance and another participant might try to
						 * import them.
						 */
						if (BarrierPhase(&hashtable->shared->barrier) <=
							PHJ_PHASE_PROBING)
							ExecHashJoinExportAllBatches(hashtable);
						BarrierDetach(&hashtable->shared->barrier);
						hashtable->detached_early = true;
						return NULL;
					}
				}

				/*
				 * If the inner relation is completely empty, and we're not
				 * doing a left outer join, we can quit without scanning the
				 * outer relation.
				 */
				if (!HashJoinTableIsShared(hashtable) && /* TODO:TM */
					hashtable->totalTuples == 0 && !HJ_FILL_OUTER(node))
					return NULL;

				/*
				 * need to remember whether nbatch has increased since we
				 * began scanning the outer relation
				 */
				hashtable->nbatch_outstart = hashtable->nbatch;

				/*
				 * Reset OuterNotEmpty for scan.  (It's OK if we fetched a
				 * tuple above, because ExecHashJoinOuterGetTuple will
				 * immediately set it again.)
				 */
				node->hj_OuterNotEmpty = false;

				if (HashJoinTableIsShared(hashtable))
				{
					Barrier *barrier = &hashtable->shared->barrier;
					int phase = BarrierPhase(barrier);

					/*
					 * Map the current phase to the appropriate initial state
					 * for this participant, so we can get started.
					 * MultiExecHash made sure that the parallel hash join has
					 * reached at least PHJ_PHASE_PROBING, but it's possible
					 * that this participant joined the work later than that,
					 * so we need another switch statement here to get our
					 * local state machine in sync.
					 */
					Assert(BarrierPhase(barrier) >= PHJ_PHASE_PROBING);
					switch (PHJ_PHASE_TO_SUBPHASE(phase))
					{
					case PHJ_SUBPHASE_RESETTING:
						/* Wait for serial phase to finish. */
						BarrierWait(barrier, WAIT_EVENT_HASHJOIN_RESETTING);
						Assert(PHJ_PHASE_TO_SUBPHASE(BarrierPhase(barrier)) ==
							   PHJ_SUBPHASE_LOADING);
						/* fall through */
					case PHJ_SUBPHASE_LOADING:
						/* Help load the current batch. */
						ExecHashUpdate(hashtable);
						ExecHashJoinLoadBatch(node);
						Assert(PHJ_PHASE_TO_SUBPHASE(BarrierPhase(barrier)) ==
							   PHJ_SUBPHASE_PROBING);
						/* fall through */
					case PHJ_SUBPHASE_PROBING:
						/* Help probe the hashtable. */
						ExecHashUpdate(hashtable);
						ExecHashJoinOpenBatch(hashtable, hashtable->curbatch,
											  false);
						node->hj_JoinState = HJ_NEED_NEW_OUTER;
						break;
					case PHJ_SUBPHASE_UNMATCHED:
						/* Help scan for unmatched inner tuples. */
						ExecHashUpdate(hashtable);
						node->hj_JoinState = HJ_FILL_INNER_TUPLES;
						break;
					}
					continue;
				}
				else
					node->hj_JoinState = HJ_NEED_NEW_OUTER;

				/* FALL THRU */

			case HJ_NEED_NEW_OUTER:

				if (HashJoinTableIsShared(hashtable))
				{
					Assert(PHJ_PHASE_TO_BATCHNO(BarrierPhase(&hashtable->shared->barrier)) ==
						   hashtable->curbatch);
					Assert(PHJ_PHASE_TO_SUBPHASE(BarrierPhase(&hashtable->shared->barrier)) ==
						   PHJ_SUBPHASE_PROBING);
				}

				/*
				 * We don't have an outer tuple, try to get the next one
				 */
				outerTupleSlot = ExecHashJoinOuterGetTuple(outerNode,
														   node,
														   &hashvalue);
				if (TupIsNull(outerTupleSlot))
				{
					/* end of batch, or maybe whole join */

					if (HashJoinTableIsShared(hashtable))
					{
						/*
						 * An important optimization: if this is a
						 * single-batch join and not an outer join, there is
						 * no reason to synchronize again when we've finished
						 * probing.
						 */
						Assert(BarrierPhase(&hashtable->shared->barrier) ==
							   PHJ_PHASE_PROBING_BATCH(hashtable->curbatch));
						if (hashtable->nbatch == 1 && !HJ_FILL_INNER(node))
							return NULL;	/* end of join */

						/*
						 * Check if we are a leader that can't go further than
						 * probing the first batch without deadlock risk,
						 * because there are workers running.
						 */
						if (ExecHashCheckForEarlyExit(hashtable))
						{
							/*
							 * Other backends will need to handle all future
							 * batches written by me.  We don't detach until
							 * after we've exported all batches, otherwise
							 * another participant might try to import them
							 * too soon.
							 */
							ExecHashJoinExportAllBatches(hashtable);
							BarrierDetach(&hashtable->shared->barrier);
							hashtable->detached_early = true;
							return NULL;
						}

						/*
						 * We can't start searching for unmatched tuples until
						 * all participants have finished probing, so we
						 * synchronize here.
						 */
						Assert(BarrierPhase(&hashtable->shared->barrier) ==
							   PHJ_PHASE_PROBING_BATCH(hashtable->curbatch));
						if (BarrierWait(&hashtable->shared->barrier,
										WAIT_EVENT_HASHJOIN_PROBING))
						{
							/* Serial phase: prepare for unmatched. */
							if (HJ_FILL_INNER(node))
							{
								hashtable->shared->chunk_work_queue =
									hashtable->shared->chunks;
								hashtable->shared->chunks = InvalidDsaPointer;
							}
						}
						Assert(BarrierPhase(&hashtable->shared->barrier) ==
							   PHJ_PHASE_UNMATCHED_BATCH(hashtable->curbatch));
					}

					if (HJ_FILL_INNER(node))
					{
						/* set up to scan for unmatched inner tuples */
						ExecPrepHashTableForUnmatched(node);
						node->hj_JoinState = HJ_FILL_INNER_TUPLES;
					}
					else
						node->hj_JoinState = HJ_NEED_NEW_BATCH;

					continue;
				}

				econtext->ecxt_outertuple = outerTupleSlot;
				node->hj_MatchedOuter = false;

				/*
				 * Find the corresponding bucket for this tuple in the main
				 * hash table or skew hash table.
				 */
				node->hj_CurHashValue = hashvalue;
				ExecHashGetBucketAndBatch(hashtable, hashvalue,
										  &node->hj_CurBucketNo, &batchno);
				node->hj_CurSkewBucketNo = ExecHashGetSkewBucket(hashtable,
																 hashvalue);
				node->hj_CurTuple = NULL;

				/*
				 * The tuple might not belong to the current batch (where
				 * "current batch" includes the skew buckets if any).
				 */
				if (batchno != hashtable->curbatch &&
					node->hj_CurSkewBucketNo == INVALID_SKEW_BUCKET_NO)
				{
					/*
					 * Need to postpone this outer tuple to a later batch.
					 * Save it in the corresponding outer-batch file.
					 */
					Assert(batchno > hashtable->curbatch);
					ExecHashJoinSaveTuple(ExecFetchSlotMinimalTuple(outerTupleSlot),
										  hashvalue,
										&hashtable->outerBatchFile[batchno]);
					/* Loop around, staying in HJ_NEED_NEW_OUTER state */
					continue;
				}

				/* OK, let's scan the bucket for matches */
				node->hj_JoinState = HJ_SCAN_BUCKET;

				/* FALL THRU */

			case HJ_SCAN_BUCKET:

				/*
				 * We check for interrupts here because this corresponds to
				 * where we'd fetch a row from a child plan node in other join
				 * types.
				 */
				CHECK_FOR_INTERRUPTS();

				/*
				 * Scan the selected hash bucket for matches to current outer
				 */
				if (!ExecScanHashBucket(node, econtext))
				{
					/* out of matches; check for possible outer-join fill */
					node->hj_JoinState = HJ_FILL_OUTER_TUPLE;
					continue;
				}

				/*
				 * We've got a match, but still need to test non-hashed quals.
				 * ExecScanHashBucket already set up all the state needed to
				 * call ExecQual.
				 *
				 * If we pass the qual, then save state for next call and have
				 * ExecProject form the projection, store it in the tuple
				 * table, and return the slot.
				 *
				 * Only the joinquals determine tuple match status, but all
				 * quals must pass to actually return the tuple.
				 */
				if (joinqual == NIL || ExecQual(joinqual, econtext, false))
				{
					node->hj_MatchedOuter = true;
					HeapTupleHeaderSetMatch(HJTUPLE_MINTUPLE(node->hj_CurTuple));

					/* In an antijoin, we never return a matched tuple */
					if (node->js.jointype == JOIN_ANTI)
					{
						node->hj_JoinState = HJ_NEED_NEW_OUTER;
						continue;
					}

					/*
					 * In a semijoin, we'll consider returning the first
					 * match, but after that we're done with this outer tuple.
					 */
					if (node->js.jointype == JOIN_SEMI)
						node->hj_JoinState = HJ_NEED_NEW_OUTER;

					if (otherqual == NIL ||
						ExecQual(otherqual, econtext, false))
						return ExecProject(node->js.ps.ps_ProjInfo);
					else
						InstrCountFiltered2(node, 1);
				}
				else
					InstrCountFiltered1(node, 1);
				break;

			case HJ_FILL_OUTER_TUPLE:

				/*
				 * The current outer tuple has run out of matches, so check
				 * whether to emit a dummy outer-join tuple.  Whether we emit
				 * one or not, the next state is NEED_NEW_OUTER.
				 */
				node->hj_JoinState = HJ_NEED_NEW_OUTER;

				if (!node->hj_MatchedOuter &&
					HJ_FILL_OUTER(node))
				{
					/*
					 * Generate a fake join tuple with nulls for the inner
					 * tuple, and return it if it passes the non-join quals.
					 */
					econtext->ecxt_innertuple = node->hj_NullInnerTupleSlot;

					if (otherqual == NIL ||
						ExecQual(otherqual, econtext, false))
						return ExecProject(node->js.ps.ps_ProjInfo);
					else
						InstrCountFiltered2(node, 1);
				}
				break;

			case HJ_FILL_INNER_TUPLES:

				/*
				 * We have finished a batch, but we are doing right/full join,
				 * so any unmatched inner tuples in the hashtable have to be
				 * emitted before we continue to the next batch.
				 */
				if (!ExecScanHashTableForUnmatched(node, econtext))
				{
					/* no more unmatched tuples */
					node->hj_JoinState = HJ_NEED_NEW_BATCH;
					continue;
				}

				/*
				 * Generate a fake join tuple with nulls for the outer tuple,
				 * and return it if it passes the non-join quals.
				 */
				econtext->ecxt_outertuple = node->hj_NullOuterTupleSlot;

				if (otherqual == NIL ||
					ExecQual(otherqual, econtext, false))
					return ExecProject(node->js.ps.ps_ProjInfo);
				else
					InstrCountFiltered2(node, 1);
				break;

			case HJ_NEED_NEW_BATCH:

				/* Close the previous batch file to free up disk space. */
				if (HashJoinTableIsShared(hashtable))
					Assert(BarrierPhase(&hashtable->shared->barrier) ==
						   PHJ_PHASE_UNMATCHED_BATCH(hashtable->curbatch));
				ExecHashJoinCloseBatch(hashtable);

				/*
				 * Try to advance to next batch.  Done if there are no more.
				 */
				if (!ExecHashJoinNewBatch(node))
					return NULL;	/* end of join */

				/* Prepare to read tuples from the outer batch. */
				ExecHashJoinOpenBatch(hashtable, hashtable->curbatch, false);

				node->hj_JoinState = HJ_NEED_NEW_OUTER;
				break;

			default:
				elog(ERROR, "unrecognized hashjoin state: %d",
					 (int) node->hj_JoinState);
		}
	}
}

/* ----------------------------------------------------------------
 *		ExecInitHashJoin
 *
 *		Init routine for HashJoin node.
 * ----------------------------------------------------------------
 */
HashJoinState *
ExecInitHashJoin(HashJoin *node, EState *estate, int eflags)
{
	HashJoinState *hjstate;
	Plan	   *outerNode;
	Hash	   *hashNode;
	List	   *lclauses;
	List	   *rclauses;
	List	   *hoperators;
	ListCell   *l;

	/* check for unsupported flags */
	Assert(!(eflags & (EXEC_FLAG_BACKWARD | EXEC_FLAG_MARK)));

	/*
	 * create state structure
	 */
	hjstate = makeNode(HashJoinState);
	hjstate->js.ps.plan = (Plan *) node;
	hjstate->js.ps.state = estate;

	/*
	 * Miscellaneous initialization
	 *
	 * create expression context for node
	 */
	ExecAssignExprContext(estate, &hjstate->js.ps);

	/*
	 * initialize child expressions
	 */
	hjstate->js.ps.targetlist = (List *)
		ExecInitExpr((Expr *) node->join.plan.targetlist,
					 (PlanState *) hjstate);
	hjstate->js.ps.qual = (List *)
		ExecInitExpr((Expr *) node->join.plan.qual,
					 (PlanState *) hjstate);
	hjstate->js.jointype = node->join.jointype;
	hjstate->js.joinqual = (List *)
		ExecInitExpr((Expr *) node->join.joinqual,
					 (PlanState *) hjstate);
	hjstate->hashclauses = (List *)
		ExecInitExpr((Expr *) node->hashclauses,
					 (PlanState *) hjstate);

	/*
	 * initialize child nodes
	 *
	 * Note: we could suppress the REWIND flag for the inner input, which
	 * would amount to betting that the hash will be a single batch.  Not
	 * clear if this would be a win or not.
	 */
	outerNode = outerPlan(node);
	hashNode = (Hash *) innerPlan(node);

	outerPlanState(hjstate) = ExecInitNode(outerNode, estate, eflags);
	innerPlanState(hjstate) = ExecInitNode((Plan *) hashNode, estate, eflags);

	/*
	 * tuple table initialization
	 */
	ExecInitResultTupleSlot(estate, &hjstate->js.ps);
	hjstate->hj_OuterTupleSlot = ExecInitExtraTupleSlot(estate);

	/* set up null tuples for outer joins, if needed */
	switch (node->join.jointype)
	{
		case JOIN_INNER:
		case JOIN_SEMI:
			break;
		case JOIN_LEFT:
		case JOIN_ANTI:
			hjstate->hj_NullInnerTupleSlot =
				ExecInitNullTupleSlot(estate,
								 ExecGetResultType(innerPlanState(hjstate)));
			break;
		case JOIN_RIGHT:
			hjstate->hj_NullOuterTupleSlot =
				ExecInitNullTupleSlot(estate,
								 ExecGetResultType(outerPlanState(hjstate)));
			break;
		case JOIN_FULL:
			hjstate->hj_NullOuterTupleSlot =
				ExecInitNullTupleSlot(estate,
								 ExecGetResultType(outerPlanState(hjstate)));
			hjstate->hj_NullInnerTupleSlot =
				ExecInitNullTupleSlot(estate,
								 ExecGetResultType(innerPlanState(hjstate)));
			break;
		default:
			elog(ERROR, "unrecognized join type: %d",
				 (int) node->join.jointype);
	}

	/*
	 * now for some voodoo.  our temporary tuple slot is actually the result
	 * tuple slot of the Hash node (which is our inner plan).  we can do this
	 * because Hash nodes don't return tuples via ExecProcNode() -- instead
	 * the hash join node uses ExecScanHashBucket() to get at the contents of
	 * the hash table.  -cim 6/9/91
	 */
	{
		HashState  *hashstate = (HashState *) innerPlanState(hjstate);
		TupleTableSlot *slot = hashstate->ps.ps_ResultTupleSlot;

		hjstate->hj_HashTupleSlot = slot;
	}

	/*
	 * initialize tuple type and projection info
	 */
	ExecAssignResultTypeFromTL(&hjstate->js.ps);
	ExecAssignProjectionInfo(&hjstate->js.ps, NULL);

	ExecSetSlotDescriptor(hjstate->hj_OuterTupleSlot,
						  ExecGetResultType(outerPlanState(hjstate)));

	/*
	 * initialize hash-specific info
	 */
	hjstate->hj_HashTable = NULL;
	hjstate->hj_FirstOuterTupleSlot = NULL;

	hjstate->hj_CurHashValue = 0;
	hjstate->hj_CurBucketNo = 0;
	hjstate->hj_CurSkewBucketNo = INVALID_SKEW_BUCKET_NO;
	hjstate->hj_CurTuple = NULL;

	/*
	 * Deconstruct the hash clauses into outer and inner argument values, so
	 * that we can evaluate those subexpressions separately.  Also make a list
	 * of the hash operator OIDs, in preparation for looking up the hash
	 * functions to use.
	 */
	lclauses = NIL;
	rclauses = NIL;
	hoperators = NIL;
	foreach(l, hjstate->hashclauses)
	{
		FuncExprState *fstate = castNode(FuncExprState, lfirst(l));
		OpExpr	   *hclause = castNode(OpExpr, fstate->xprstate.expr);

		lclauses = lappend(lclauses, linitial(fstate->args));
		rclauses = lappend(rclauses, lsecond(fstate->args));
		hoperators = lappend_oid(hoperators, hclause->opno);
	}
	hjstate->hj_OuterHashKeys = lclauses;
	hjstate->hj_InnerHashKeys = rclauses;
	hjstate->hj_HashOperators = hoperators;
	/* child Hash node needs to evaluate inner hash keys, too */
	((HashState *) innerPlanState(hjstate))->hashkeys = rclauses;

	hjstate->hj_JoinState = HJ_BUILD_HASHTABLE;
	hjstate->hj_MatchedOuter = false;
	hjstate->hj_OuterNotEmpty = false;

	return hjstate;
}

/* ----------------------------------------------------------------
 *		ExecEndHashJoin
 *
 *		clean up routine for HashJoin node
 * ----------------------------------------------------------------
 */
void
ExecEndHashJoin(HashJoinState *node)
{
	/*
	 * Free hash table
	 */
	if (node->hj_HashTable)
	{
		ExecHashTableDestroy(node->hj_HashTable);
		node->hj_HashTable = NULL;
	}

	/*
	 * Free the exprcontext
	 */
	ExecFreeExprContext(&node->js.ps);

	/*
	 * clean out the tuple table
	 */
	ExecClearTuple(node->js.ps.ps_ResultTupleSlot);
	ExecClearTuple(node->hj_OuterTupleSlot);
	ExecClearTuple(node->hj_HashTupleSlot);

	/*
	 * clean up subtrees
	 */
	ExecEndNode(outerPlanState(node));
	ExecEndNode(innerPlanState(node));
}

/*
 * ExecHashJoinOuterGetTuple
 *
 *		get the next outer tuple for hashjoin: either by
 *		executing the outer plan node in the first pass, or from
 *		the temp files for the hashjoin batches.
 *
 * Returns a null slot if no more outer tuples (within the current batch).
 *
 * On success, the tuple's hash value is stored at *hashvalue --- this is
 * either originally computed, or re-read from the temp file.
 */
static TupleTableSlot *
ExecHashJoinOuterGetTuple(PlanState *outerNode,
						  HashJoinState *hjstate,
						  uint32 *hashvalue)
{
	HashJoinTable hashtable = hjstate->hj_HashTable;
	int			curbatch = hashtable->curbatch;
	TupleTableSlot *slot;

	if (curbatch == 0)			/* if it is the first pass */
	{
		/*
		 * Check to see if first outer tuple was already fetched by
		 * ExecHashJoin() and not used yet.
		 */
		slot = hjstate->hj_FirstOuterTupleSlot;
		if (!TupIsNull(slot))
			hjstate->hj_FirstOuterTupleSlot = NULL;
		else
			slot = ExecProcNode(outerNode);

		while (!TupIsNull(slot))
		{
			/*
			 * We have to compute the tuple's hash value.
			 */
			ExprContext *econtext = hjstate->js.ps.ps_ExprContext;

			econtext->ecxt_outertuple = slot;
			if (ExecHashGetHashValue(hashtable, econtext,
									 hjstate->hj_OuterHashKeys,
									 true,		/* outer tuple */
									 HJ_FILL_OUTER(hjstate),
									 hashvalue))
			{
				/* remember outer relation is not empty for possible rescan */
				hjstate->hj_OuterNotEmpty = true;

				return slot;
			}

			/*
			 * That tuple couldn't match because of a NULL, so discard it and
			 * continue with the next one.
			 */
			slot = ExecProcNode(outerNode);
		}
	}
	else if (curbatch < hashtable->nbatch)
	{
		slot = ExecHashJoinGetSavedTuple(hashtable,
										 hashvalue,
										 hjstate->hj_OuterTupleSlot);
		if (!TupIsNull(slot))
			return slot;
	}

	/* End of this batch */
	return NULL;
}

/*
 * ExecHashJoinNewBatch
 *		switch to a new hashjoin batch
 *
 * Returns true if successful, false if there are no more batches.
 */
static bool
ExecHashJoinNewBatch(HashJoinState *hjstate)
{
	HashJoinTable hashtable = hjstate->hj_HashTable;
	int			nbatch;
	int			curbatch;

	nbatch = hashtable->nbatch;
	curbatch = hashtable->curbatch;

	if (HashJoinTableIsShared(hashtable))
		Assert(BarrierPhase(&hashtable->shared->barrier) ==
			   PHJ_PHASE_UNMATCHED_BATCH(curbatch));

	if (curbatch > 0)
	{
		/*
		 * We no longer need the previous outer batch file; close it right
		 * away to free disk space.
		 */
		if (hashtable->outerBatchFile[curbatch])
			BufFileClose(hashtable->outerBatchFile[curbatch]);
		hashtable->outerBatchFile[curbatch] = NULL;
	}
	else	/* we just finished the first batch */
	{
		/*
		 * Reset some of the skew optimization state variables, since we no
		 * longer need to consider skew tuples after the first batch. The
		 * memory context reset we are about to do will release the skew
		 * hashtable itself.
		 */
		hashtable->skewEnabled = false;
		hashtable->skewBucket = NULL;
		hashtable->skewBucketNums = NULL;
		hashtable->nSkewBuckets = 0;
		hashtable->spaceUsedSkew = 0;
	}

	/*
	 * We can always skip over any batches that are completely empty on both
	 * sides.  We can sometimes skip over batches that are empty on only one
	 * side, but there are exceptions:
	 *
	 * 1. In a left/full outer join, we have to process outer batches even if
	 * the inner batch is empty.  Similarly, in a right/full outer join, we
	 * have to process inner batches even if the outer batch is empty.
	 *
	 * 2. If we have increased nbatch since the initial estimate, we have to
	 * scan inner batches since they might contain tuples that need to be
	 * reassigned to later inner batches.
	 *
	 * 3. Similarly, if we have increased nbatch since starting the outer
	 * scan, we have to rescan outer batches in case they contain tuples that
	 * need to be reassigned.
	 */
	curbatch++;
	while (!HashJoinTableIsShared(hashtable) &&
		   curbatch < nbatch &&
		   (hashtable->outerBatchFile[curbatch] == NULL ||
			hashtable->innerBatchFile[curbatch] == NULL))
	{
		if (hashtable->outerBatchFile[curbatch] &&
			HJ_FILL_OUTER(hjstate))
			break;				/* must process due to rule 1 */
		if (hashtable->innerBatchFile[curbatch] &&
			HJ_FILL_INNER(hjstate))
			break;				/* must process due to rule 1 */
		if (hashtable->innerBatchFile[curbatch] &&
			nbatch != hashtable->nbatch_original)
			break;				/* must process due to rule 2 */
		if (hashtable->outerBatchFile[curbatch] &&
			nbatch != hashtable->nbatch_outstart)
			break;				/* must process due to rule 3 */
		/* We can ignore this batch. */
		/* Release associated temp files right away. */
		if (hashtable->innerBatchFile[curbatch])
			BufFileClose(hashtable->innerBatchFile[curbatch]);
		hashtable->innerBatchFile[curbatch] = NULL;
		if (hashtable->outerBatchFile[curbatch])
			BufFileClose(hashtable->outerBatchFile[curbatch]);
		hashtable->outerBatchFile[curbatch] = NULL;
		curbatch++;
	}

	if (curbatch >= nbatch)
		return false;			/* no more batches */

	hashtable->curbatch = curbatch;

	/* Clear the hash table and load the batch. */
	ExecHashTableReset(hashtable);
	ExecHashJoinLoadBatch(hjstate);

	return true;
}

static void
ExecHashJoinLoadBatch(HashJoinState *hjstate)
{
	HashJoinTable hashtable = hjstate->hj_HashTable;
	int			curbatch = hashtable->curbatch;
	TupleTableSlot *slot;
	uint32		hashvalue;
#ifdef TRACE_POSTGRESQL_HASHJOIN_LOAD_DONE
	int			tuples_processed = 0;
#endif

	/* We'll need to read from the inner batch file(s). */
	ExecHashJoinOpenBatch(hashtable, hashtable->curbatch, true);
	Assert(hashtable->batch_reader.batchno == curbatch);
	Assert(hashtable->batch_reader.inner);

	TRACE_POSTGRESQL_HASHJOIN_LOAD_START(hashtable->curbatch);

	if (HashJoinTableIsShared(hashtable))
	{
		Assert(BarrierPhase(&hashtable->shared->barrier) ==
			   PHJ_PHASE_LOADING_BATCH(hashtable->curbatch));

		/*
		 * Shrinking may be triggered while loading if work_mem is exceeded.
		 * We need to be attached to shrink_barrier so that we can coordinate
		 * that among participants.
		 */
		BarrierAttach(&hashtable->shared->shrink_barrier);
	}

	while ((slot = ExecHashJoinGetSavedTuple(hashtable,
											 &hashvalue,
											 hjstate->hj_HashTupleSlot)))
	{
		/*
		 * NOTE: some tuples may be sent to future batches.  Also, it is
		 * possible for hashtable->nbatch to be increased here!
		 */
		ExecHashTableInsert(hashtable, slot, hashvalue);
#ifdef TRACE_POSTGRESQL_HASHJOIN_LOAD_DONE
		++tuples_processed;
#endif
	}
	TRACE_POSTGRESQL_HASHJOIN_LOAD_DONE(hashtable->curbatch, tuples_processed);

	if (HashJoinTableIsShared(hashtable))
	{
		BarrierDetach(&hashtable->shared->shrink_barrier);

		/*
		 * Wait until all participants have finished loading their portion of
		 * the hash table.
		 */
		Assert(BarrierPhase(&hashtable->shared->barrier) ==
			   PHJ_PHASE_LOADING_BATCH(hashtable->curbatch));
		BarrierWait(&hashtable->shared->barrier, WAIT_EVENT_HASHJOIN_LOADING);
		Assert(BarrierPhase(&hashtable->shared->barrier) ==
			   PHJ_PHASE_PROBING_BATCH(hashtable->curbatch));
	}

	/* Close the batch to free up disk space. */
	ExecHashJoinCloseBatch(hashtable);
}

/*
 * ExecHashJoinSaveTuple
 *		save a tuple to a batch file.
 *
 * The data recorded in the file for each tuple is its hash value,
 * then the tuple in MinimalTuple format.
 *
 * Note: it is important always to call this in the regular executor
 * context, not in a shorter-lived context; else the temp file buffers
 * will get messed up.
 */
void
ExecHashJoinSaveTuple(MinimalTuple tuple, uint32 hashvalue,
					  BufFile **fileptr)
{
	BufFile    *file = *fileptr;
	size_t		written;

	if (file == NULL)
	{
		/* First write to this batch file, so open it. */
		file = BufFileCreateTemp(false);
		*fileptr = file;
	}

	written = BufFileWrite(file, (void *) &hashvalue, sizeof(uint32));
	if (written != sizeof(uint32))
		ereport(ERROR,
				(errcode_for_file_access(),
				 errmsg("could not write to hash-join temporary file: %m")));

	written = BufFileWrite(file, (void *) tuple, tuple->t_len);
	if (written != tuple->t_len)
		ereport(ERROR,
				(errcode_for_file_access(),
				 errmsg("could not write to hash-join temporary file: %m")));
}

/*
 * ExecHashJoinGetSavedTuple
 *		read the next tuple from the batch selected with
 *		ExecHashJoinOpenBatch, including the batch files of
 *		other participants if the hash table is shared.  Return NULL if no
 *		more.
 *
 * On success, *hashvalue is set to the tuple's hash value, and the tuple
 * itself is stored in the given slot.
 */
static TupleTableSlot *
ExecHashJoinGetSavedTuple(HashJoinTable hashtable,
						  uint32 *hashvalue,
						  TupleTableSlot *tupleSlot)
{
	TupleTableSlot *result = NULL;
	HashJoinBatchReader *batch_reader = &hashtable->batch_reader;

	for (;;)
	{
		uint32		header[2];
		size_t		nread;
		MinimalTuple tuple;
		bool		can_close = false;

		if (batch_reader->file == NULL)
		{
			/*
			 * No file found for the current participant.  Try stealing tuples
			 * from the next participant.
			 */
			goto next_participant;
		}

		if (HashJoinTableIsShared(hashtable))
		{
			Assert((batch_reader->inner &&
					batch_reader->shared ==
					&hashtable->shared->participants[batch_reader->participant_number].inner_batch_reader) ||
				   (!batch_reader->inner &&
					batch_reader->shared ==
					&hashtable->shared->participants[batch_reader->participant_number].outer_batch_reader));

			LWLockAcquire(&batch_reader->shared->lock, LW_EXCLUSIVE);
			Assert(batch_reader->shared->batchno == batch_reader->batchno);
			if (batch_reader->shared->error)
			{
				/* Don't try to read if reading failed in some other backend. */
				ereport(ERROR,
						(errcode_for_file_access(),
						 errmsg("could not read from hash-join temporary file")));
			}

			/* Set the shared error flag, which we'll clear if we succeed. */
			batch_reader->shared->error = true;

			/*
			 * If another worker has moved the shared read head since we last read,
			 * we'll need to seek to the new shared position.
			 */
			if (batch_reader->head.fileno != batch_reader->shared->head.fileno ||
				batch_reader->head.offset != batch_reader->shared->head.offset)
			{
				TRACE_POSTGRESQL_HASHJOIN_SEEK(HashJoinParticipantNumber(),
											   batch_reader->participant_number,
											   batch_reader->batchno,
											   batch_reader->inner,
											   batch_reader->shared->head.fileno,
											   batch_reader->shared->head.offset);
				BufFileSeek(batch_reader->file,
							batch_reader->shared->head.fileno,
							batch_reader->shared->head.offset,
							SEEK_SET);
				batch_reader->head = batch_reader->shared->head;
			}
		}

		/* Try to read the size and hash. */
		nread = BufFileRead(batch_reader->file, (void *) header, sizeof(header));
		if (nread > 0)
		{
			if (nread != sizeof(header))
			{
				ereport(ERROR,
					(errcode_for_file_access(),
				 errmsg("could not read from hash-join temporary file: %m")));
			}
			*hashvalue = header[0];
			tuple = (MinimalTuple) palloc(header[1]);
			tuple->t_len = header[1];
			nread = BufFileRead(batch_reader->file,
								(void *) ((char *) tuple + sizeof(uint32)),
								header[1] - sizeof(uint32));
			if (nread != header[1] - sizeof(uint32))
			{
				ereport(ERROR,
						(errcode_for_file_access(),
						 errmsg("could not read from hash-join temporary file: %m")));
			}

			result = ExecStoreMinimalTuple(tuple, tupleSlot, true);
		}

		if (HashJoinTableIsShared(hashtable))
		{
			if (nread == 0 &&
				batch_reader->participant_number !=
				HashJoinParticipantNumber())
			{
				/*
				 * We've reached the end of another paticipant's batch file,
				 * so close it now.  We'll deal with closing THIS
				 * participant's batch file later, because we don't want the
				 * files to be deleted just yet.
				 */
				can_close = true;
			}
			/* Commit new head position to shared memory and clear error. */
			BufFileTell(batch_reader->file,
						&batch_reader->head.fileno,
						&batch_reader->head.offset);
			batch_reader->shared->head = batch_reader->head;
			batch_reader->shared->error = false;
			LWLockRelease(&batch_reader->shared->lock);
		}

		if (can_close)
		{
			BufFileClose(batch_reader->file);
			batch_reader->file = NULL;
		}

		if (result != NULL)
			return result;

next_participant:
		if (!HashJoinTableIsShared(hashtable))
		{
			/* Private hash table, end of batch. */
			ExecClearTuple(tupleSlot);
			return NULL;
		}

		/* Try the next participant's batch file. */
		batch_reader->participant_number =
			(batch_reader->participant_number + 1) %
				hashtable->shared->planned_participants;
		if (batch_reader->participant_number == HashJoinParticipantNumber())
		{
			/*
			 * We've made it all the way back to the file we started with,
			 * which is the one that this backend wrote.  So there are no more
			 * tuples to be had in any participant's batch file.
			 */
			ExecClearTuple(tupleSlot);
			return NULL;
		}

		/* Import the BufFile from that participant, if it exported one. */
		ExecHashJoinImportBatch(hashtable, batch_reader);
	}
}

/*
 * Export a BufFile, copy the descriptor to DSA memory and return the
 * dsa_pointer.
 */
static dsa_pointer
make_batch_descriptor(dsa_area *area, BufFile *file)
{
	dsa_pointer pointer;
	BufFileDescriptor *source;
	BufFileDescriptor *target;
	size_t size;

	source = BufFileExport(file);
	size = BufFileDescriptorSize(source);
	pointer = dsa_allocate(area, size);
	if (!DsaPointerIsValid(pointer))
		ereport(ERROR,
				(errcode(ERRCODE_OUT_OF_MEMORY),
				 errmsg("out of memory"),
				 errdetail("Failed on dsa_allocate of size %zu.", size)));
	target = dsa_get_address(area, pointer);
	memcpy(target, source, size);
	pfree(source);

	return pointer;
}

/*
 * Export the inner or outer batch file written by this participant for a
 * given batch number, so that other backends can import and read from it if
 * they run out of tuples to read from their own files.  This must be done
 * after this participant has finished writing to the batch, but before any
 * other participant might attempt to read from it.
 */
void
ExecHashJoinExportBatch(HashJoinTable hashtable, int batchno, bool inner)
{
	HashJoinParticipantState *participant;
	BufFile *file;

	TRACE_POSTGRESQL_HASHJOIN_EXPORT_BATCH(HashJoinParticipantNumber(),
										   batchno,
										   inner);

	Assert(HashJoinTableIsShared(hashtable));
	Assert(batchno < hashtable->nbatch);

	participant = &hashtable->shared->participants[HashJoinParticipantNumber()];

	/* We will export batches one-by-one. */
	participant->nbatch = -1;

	if (inner)
	{
		participant->inner_batchno = batchno;
		file = hashtable->innerBatchFile[batchno];
		if (file != NULL)
			participant->inner_batch_descriptor =
				make_batch_descriptor(hashtable->area, file);
		else
			participant->inner_batch_descriptor =
				InvalidDsaPointer;
	}
	else
	{
		participant->outer_batchno = batchno;
		file = hashtable->outerBatchFile[batchno];
		if (file != NULL)
			participant->outer_batch_descriptor =
				make_batch_descriptor(hashtable->area, file);
		else
			participant->outer_batch_descriptor =
				InvalidDsaPointer;
	}
}

/*
 * Export all future batches.  This must be called by any backend that exits
 * early, to make sure that the batch files it wrote to can be consumed by
 * other participants.
 */
static void
ExecHashJoinExportAllBatches(HashJoinTable hashtable)
{
	HashJoinParticipantState *participant;
	dsa_pointer *inner_batch_descriptors;
	dsa_pointer *outer_batch_descriptors;
	Size size;
	BufFile *file;
	int i;

	/*
<<<<<<< HEAD
	 * Sanity check that we are in one of the expected phases, in which no
	 * other participant could be reading the state we are writing.
=======
	 * We check for interrupts here because this is typically taken as an
	 * alternative code path to an ExecProcNode() call, which would include
	 * such a check.
	 */
	CHECK_FOR_INTERRUPTS();

	/*
	 * Since both the hash value and the MinimalTuple length word are uint32,
	 * we can read them both in one BufFileRead() call without any type
	 * cheating.
>>>>>>> 33156181
	 */
	Assert(BarrierPhase(&hashtable->shared->barrier) == PHJ_PHASE_BUILDING ||
		   BarrierPhase(&hashtable->shared->barrier) == PHJ_PHASE_PROBING);

	TRACE_POSTGRESQL_HASHJOIN_EXPORT_ALL_BATCHES(HashJoinParticipantNumber(),
												 hashtable->nbatch);

	/* If we didn't generate any batches there is nothing to do. */
	participant = &hashtable->shared->participants[HashJoinParticipantNumber()];
	if (hashtable->nbatch <= 1)
	{
		/* No one ever needs to read batch 0. */
		participant->nbatch = 0;
		return;
	}

	/* Set up space for descriptors for all my batches. */
	participant->nbatch = hashtable->nbatch;
	size = sizeof(dsa_pointer) * hashtable->nbatch;
	participant->inner_batch_descriptors = dsa_allocate(hashtable->area, size);
	participant->outer_batch_descriptors = dsa_allocate(hashtable->area, size);
	if (!DsaPointerIsValid(participant->inner_batch_descriptors) ||
		!DsaPointerIsValid(participant->outer_batch_descriptors))
		ereport(ERROR,
				(errcode(ERRCODE_OUT_OF_MEMORY),
				 errmsg("out of memory"),
				 errdetail("Failed on dsa_allocate of size %zu.", size)));
	inner_batch_descriptors =
		dsa_get_address(hashtable->area,
						participant->inner_batch_descriptors);
	outer_batch_descriptors =
		dsa_get_address(hashtable->area,
						participant->outer_batch_descriptors);
	memset(inner_batch_descriptors, 0, size);
	memset(outer_batch_descriptors, 0, size);

	/* Now export all batches that were written by this participant. */
	for (i = hashtable->curbatch + 1; i < hashtable->nbatch; ++i)
	{
		file = hashtable->innerBatchFile[i];
		if (file != NULL)
			inner_batch_descriptors[i] =
				make_batch_descriptor(hashtable->area, file);
		file = hashtable->outerBatchFile[i];
		if (file != NULL)
			outer_batch_descriptors[i] =
				make_batch_descriptor(hashtable->area, file);
	}
}

/*
 * Import a batch that was exported by another participant, so that this
 * process can read it.  The participant and batch numbers should be already
 * set in the reader object that is passed in.
 */
static void
ExecHashJoinImportBatch(HashJoinTable hashtable, HashJoinBatchReader *reader)
{
	dsa_pointer descriptor = InvalidDsaPointer;
	HashJoinParticipantState *participant;

	TRACE_POSTGRESQL_HASHJOIN_IMPORT_BATCH(reader->participant_number,
										   reader->batchno,
										   reader->inner);

	Assert(reader->participant_number >= 0 &&
		   reader->participant_number < hashtable->shared->planned_participants);

	/* Find the participant referenced by the reader. */
	participant = &hashtable->shared->participants[reader->participant_number];

	/* Find the descriptor exported by that participant for that batch. */
	if (participant->nbatch != -1)
	{
		/* It exported all its batches and left.  Find the correct one. */
		if (reader->batchno < participant->nbatch)
		{
			dsa_pointer *descriptors;

			Assert(DsaPointerIsValid(participant->inner_batch_descriptors));
			Assert(DsaPointerIsValid(participant->outer_batch_descriptors));
			descriptors =
				dsa_get_address(hashtable->area,
								reader->inner
								? participant->inner_batch_descriptors
								: participant->outer_batch_descriptors);
			if (DsaPointerIsValid(descriptors[reader->batchno]))
				descriptor = descriptors[reader->batchno];
		}
	}
	else
	{
		/* It must have just exported the exact batch we expect. */
		Assert((reader->inner &&
				(reader->batchno == participant->inner_batchno)) ||
			   (!reader->inner &&
				(reader->batchno == participant->outer_batchno)));

		if (reader->inner)
			descriptor = participant->inner_batch_descriptor;
		else
			descriptor = participant->outer_batch_descriptor;
	}

	/* Import the BufFile, if we found one. */
	if (DsaPointerIsValid(descriptor))
	{
		reader->head.fileno = reader->head.offset = -1;
		reader->file = BufFileImport(dsa_get_address(hashtable->area,
													 descriptor));
		if (reader->inner)
			reader->shared = &participant->inner_batch_reader;
		else
			reader->shared = &participant->outer_batch_reader;
		Assert(reader->shared->batchno == reader->batchno);
	}
	else
	{
		reader->file = NULL;
		reader->shared = NULL;
	}
}

/*
 * Select the batch file that ExecHashJoinGetSavedTuple will read from.
 */
void
ExecHashJoinOpenBatch(HashJoinTable hashtable, int batchno, bool inner)
{
	HashJoinBatchReader *batch_reader = &hashtable->batch_reader;

	TRACE_POSTGRESQL_HASHJOIN_OPEN_BATCH(HashJoinParticipantNumber(),
										 batchno,
										 inner);

	/*
	 * TODO: Here we could close the previously open batch file because it
	 * certainly isn't needed anymore and might as well be deleted.
	 */

	if (batchno == 0)
		batch_reader->file = NULL;
	else
		batch_reader->file = inner
			? hashtable->innerBatchFile[batchno]
			: hashtable->outerBatchFile[batchno];

	if (HashJoinTableIsShared(hashtable))
	{
		HashJoinParticipantState *participant;

		/* Initially we will read from the caller's batch file. */
		participant =
			&hashtable->shared->participants[HashJoinParticipantNumber()];
		batch_reader->shared = inner
			? &participant->inner_batch_reader
			: &participant->outer_batch_reader;
		/* Seek to the shared position at next read. */
		batch_reader->head.fileno = -1;
		batch_reader->head.offset = -1;
	}
	else
	{
		batch_reader->shared = NULL;
		/* Seek to start of batch now, if there is one. */
		if (batch_reader->file != NULL)
			BufFileSeek(batch_reader->file, 0, 0, SEEK_SET);
	}

	batch_reader->participant_number = HashJoinParticipantNumber();
	batch_reader->batchno = batchno;
	batch_reader->inner = inner;
}

/*
 * Close the most recently opened batch, once it is not needed by any
 * participant.  This causes batch files created by this participant to be
 * deleted.
 */
void
ExecHashJoinCloseBatch(HashJoinTable hashtable)
{
	BufFile *file = NULL;
	HashJoinBatchReader *batch_reader;

	/*
	 * Close the most recently opened batch, but only the file owned by this
	 * participant.
	 */
	batch_reader = &hashtable->batch_reader;
	if (batch_reader->inner && hashtable->innerBatchFile != NULL)
	{
		file = hashtable->innerBatchFile[batch_reader->batchno];
		hashtable->innerBatchFile[batch_reader->batchno] = NULL;
	}
	else if (hashtable->outerBatchFile != NULL)
	{
		file = hashtable->outerBatchFile[batch_reader->batchno];
		hashtable->outerBatchFile[batch_reader->batchno] = NULL;
	}
	if (file == NULL)
		return;

	BufFileClose(file);
	batch_reader->file = NULL;
}

/*
 * Rewind inner and outer batch readers.
 */
void
ExecHashJoinRewindBatches(HashJoinTable hashtable, int batchno)
{
	HashJoinBatchReader *batch_reader;
	int i;

	batch_reader = &hashtable->batch_reader;

	if (HashJoinTableIsShared(hashtable))
	{
		/* Position the shared read heads for each participant's batch files. */
		for (i = 0; i < hashtable->shared->planned_participants; ++i)
		{
			HashJoinSharedBatchReader *reader;

			reader = &hashtable->shared->participants[i].inner_batch_reader;
			reader->batchno = batchno; /* for loading this batch */
			reader->head.fileno = 0;
			reader->head.offset = 0;
			reader->error = false;

			reader = &hashtable->shared->participants[i].outer_batch_reader;
			reader->batchno = batchno; /* for probing this batch */
			reader->head.fileno = 0;
			reader->head.offset = 0;
			reader->error = false;
		}
	}
	else
	{
		BufFile *file;

		file = hashtable->innerBatchFile[batchno];
		if (file != NULL && BufFileSeek(file, 0, 0L, SEEK_SET))
			ereport(ERROR,
					(errcode_for_file_access(),
				   errmsg("could not rewind hash-join temporary file: %m")));
		file = hashtable->outerBatchFile[batchno];
		if (file != NULL && BufFileSeek(file, 0, 0L, SEEK_SET))
			ereport(ERROR,
					(errcode_for_file_access(),
					 errmsg("could not rewind hash-join temporary file: %m")));
	}
}

void
ExecReScanHashJoin(HashJoinState *node)
{
	/*
	 * In a multi-batch join, we currently have to do rescans the hard way,
	 * primarily because batch temp files may have already been released. But
	 * if it's a single-batch join, and there is no parameter change for the
	 * inner subnode, then we can just re-use the existing hash table without
	 * rebuilding it.
	 */
	if (node->hj_HashTable != NULL)
	{
		if (HashJoinTableIsShared(node->hj_HashTable))
		{
			/*
			 * Only the leader is running now, so we can reinitialize the
			 * shared state.  It was originally initialized by
			 * ExecHashJoinInitializeDSM.
			 */
			Assert(!IsParallelWorker());
			BarrierInit(&node->hj_HashTable->shared->barrier, 0);
			BarrierInit(&node->hj_HashTable->shared->shrink_barrier, 0);
			node->hj_HashTable->shared->at_least_one_worker = false;
			node->hj_HashTable->shared->grow_enabled = true;
		}

		if (node->hj_HashTable->nbatch == 1 &&
			node->js.ps.righttree->chgParam == NULL)
		{
			/*
			 * Okay to reuse the hash table; needn't rescan inner, either.
			 *
			 * However, if it's a right/full join, we'd better reset the
			 * inner-tuple match flags contained in the table.
			 */
			if (HJ_FILL_INNER(node))
				ExecHashTableResetMatchFlags(node->hj_HashTable);

			if (HashJoinTableIsShared(node->hj_HashTable))
			{
				/* Reattach and fast-forward to the probing phase. */
				BarrierAttach(&node->hj_HashTable->shared->barrier);
				while (BarrierPhase(&node->hj_HashTable->shared->barrier)
					   < PHJ_PHASE_PROBING)
					BarrierWait(&node->hj_HashTable->shared->barrier,
								WAIT_EVENT_HASHJOIN_REWINDING);
				node->hj_HashTable->attached_at_phase = PHJ_PHASE_CREATING;
			}

			/*
			 * Also, we need to reset our state about the emptiness of the
			 * outer relation, so that the new scan of the outer will update
			 * it correctly if it turns out to be empty this time. (There's no
			 * harm in clearing it now because ExecHashJoin won't need the
			 * info.  In the other cases, where the hash table doesn't exist
			 * or we are destroying it, we leave this state alone because
			 * ExecHashJoin will need it the first time through.)
			 */
			node->hj_OuterNotEmpty = false;

			/* ExecHashJoin can skip the BUILD_HASHTABLE step */
			node->hj_JoinState = HJ_NEED_NEW_OUTER;
		}
		else
		{
			/* must destroy and rebuild hash table */
			ExecHashTableDestroy(node->hj_HashTable);
			node->hj_HashTable = NULL;
			node->hj_JoinState = HJ_BUILD_HASHTABLE;

			/*
			 * if chgParam of subnode is not null then plan will be re-scanned
			 * by first ExecProcNode.
			 */
			if (node->js.ps.righttree->chgParam == NULL)
				ExecReScan(node->js.ps.righttree);
		}
	}

	/* Always reset intra-tuple state */
	node->hj_CurHashValue = 0;
	node->hj_CurBucketNo = 0;
	node->hj_CurSkewBucketNo = INVALID_SKEW_BUCKET_NO;
	node->hj_CurTuple = NULL;

	node->hj_MatchedOuter = false;
	node->hj_FirstOuterTupleSlot = NULL;

	/*
	 * if chgParam of subnode is not null then plan will be re-scanned by
	 * first ExecProcNode.
	 */
	if (node->js.ps.lefttree->chgParam == NULL)
		ExecReScan(node->js.ps.lefttree);
}

void
ExecDetachHashJoin(HashJoinState *node)
{
	/*
	 * By the time ExecEndHashJoin runs in a work, shared memory has been
	 * destroyed.  So this is our last chance to do any shared memory cleanup.
	 */
	if (node->hj_HashTable)
		ExecHashTableDetach(node->hj_HashTable);
}

void ExecHashJoinEstimate(HashJoinState *state, ParallelContext *pcxt)
{
	size_t size;

	size = sizeof(SharedHashJoinTableData) +
		sizeof(HashJoinParticipantState) * (pcxt->nworkers + 1);
	shm_toc_estimate_chunk(&pcxt->estimator, size);
	shm_toc_estimate_keys(&pcxt->estimator, 1);
}

void
ExecHashJoinInitializeDSM(HashJoinState *state, ParallelContext *pcxt)
{
	HashState *hashNode;
	SharedHashJoinTable shared;
	size_t size;
	int planned_participants;
	int i;

	/*
	 * Disable shared hash table mode if we failed to create a real DSM
	 * segment, because that means that we don't have a DSA area to work
	 * with.
	 */
	if (pcxt->seg == NULL)
		return;

	/*
	 * Set up the state needed to coordinate access to the shared hash table,
	 * using the plan node ID as the toc key.
	 */
	planned_participants = pcxt->nworkers + 1;	/* possible workers + leader */
	size = sizeof(SharedHashJoinTableData) +
		sizeof(HashJoinParticipantState) * planned_participants;
	shared = shm_toc_allocate(pcxt->toc, size);
	BarrierInit(&shared->barrier, 0);
	BarrierInit(&shared->shrink_barrier, 0);
	shared->nbuckets = 0;
	shared->planned_participants = planned_participants;
	shared->buckets = InvalidDsaPointer;
	shared->chunks = InvalidDsaPointer;
	shared->chunk_work_queue = InvalidDsaPointer;
	shared->size = 0;
	shared->ntuples = 0;
	shared->shrink_needed = false;
	shared->grow_enabled = true;
	shm_toc_insert(pcxt->toc, state->js.ps.plan->plan_node_id, shared);

	LWLockInitialize(&shared->chunk_lock, LWTRANCHE_PARALLEL_HASH_JOIN_CHUNK);
	for (i = 0; i < planned_participants; ++i)
	{
		LWLockInitialize(&shared->participants[i].inner_batch_reader.lock,
						 LWTRANCHE_PARALLEL_HASH_JOIN_INNER_BATCH_READER);
		LWLockInitialize(&shared->participants[i].outer_batch_reader.lock,
						 LWTRANCHE_PARALLEL_HASH_JOIN_OUTER_BATCH_READER);
	}

	/*
	 * Pass the SharedHashJoinTable to the hash node.  If the Gather node
	 * running in the leader backend decides to execute the hash join, it
	 * hasn't called ExecHashJoinInitializeWorker so it doesn't have
	 * state->shared_table_data set up.  So we must do it here.
	 */
	hashNode = (HashState *) innerPlanState(state);
	hashNode->shared_table_data = shared;
}

void
ExecHashJoinInitializeWorker(HashJoinState *state, shm_toc *toc)
{
	HashState  *hashNode;

	state->hj_sharedHashJoinTable =
		shm_toc_lookup(toc, state->js.ps.plan->plan_node_id);

	/*
	 * Inject SharedHashJoinTable into the hash node.  It could instead have
	 * its own ExecHashInitializeWorker function, but we only want to set its
	 * 'parallel_aware' flag if we want to tell it to actually build the hash
	 * table in parallel.  Since its parallel_aware flag also controls whether
	 * its 'InitializeWorker' function gets called, and it also needs access
	 * to this object for serial shared hash mode, we'll pass it on here
	 * instead of depending on that.
	 */
	hashNode = (HashState *) innerPlanState(state);
	hashNode->shared_table_data = state->hj_sharedHashJoinTable;
	Assert(hashNode->shared_table_data != NULL);
}<|MERGE_RESOLUTION|>--- conflicted
+++ resolved
@@ -922,16 +922,11 @@
 	int			curbatch = hashtable->curbatch;
 	TupleTableSlot *slot;
 	uint32		hashvalue;
-#ifdef TRACE_POSTGRESQL_HASHJOIN_LOAD_DONE
-	int			tuples_processed = 0;
-#endif
 
 	/* We'll need to read from the inner batch file(s). */
 	ExecHashJoinOpenBatch(hashtable, hashtable->curbatch, true);
 	Assert(hashtable->batch_reader.batchno == curbatch);
 	Assert(hashtable->batch_reader.inner);
-
-	TRACE_POSTGRESQL_HASHJOIN_LOAD_START(hashtable->curbatch);
 
 	if (HashJoinTableIsShared(hashtable))
 	{
@@ -955,11 +950,7 @@
 		 * possible for hashtable->nbatch to be increased here!
 		 */
 		ExecHashTableInsert(hashtable, slot, hashvalue);
-#ifdef TRACE_POSTGRESQL_HASHJOIN_LOAD_DONE
-		++tuples_processed;
-#endif
-	}
-	TRACE_POSTGRESQL_HASHJOIN_LOAD_DONE(hashtable->curbatch, tuples_processed);
+	}
 
 	if (HashJoinTableIsShared(hashtable))
 	{
@@ -1036,6 +1027,13 @@
 	TupleTableSlot *result = NULL;
 	HashJoinBatchReader *batch_reader = &hashtable->batch_reader;
 
+	/*
+	 * We check for interrupts here because this is typically taken as an
+	 * alternative code path to an ExecProcNode() call, which would include
+	 * such a check.
+	 */
+	CHECK_FOR_INTERRUPTS();
+
 	for (;;)
 	{
 		uint32		header[2];
@@ -1081,12 +1079,6 @@
 			if (batch_reader->head.fileno != batch_reader->shared->head.fileno ||
 				batch_reader->head.offset != batch_reader->shared->head.offset)
 			{
-				TRACE_POSTGRESQL_HASHJOIN_SEEK(HashJoinParticipantNumber(),
-											   batch_reader->participant_number,
-											   batch_reader->batchno,
-											   batch_reader->inner,
-											   batch_reader->shared->head.fileno,
-											   batch_reader->shared->head.offset);
 				BufFileSeek(batch_reader->file,
 							batch_reader->shared->head.fileno,
 							batch_reader->shared->head.offset,
@@ -1182,33 +1174,6 @@
 }
 
 /*
- * Export a BufFile, copy the descriptor to DSA memory and return the
- * dsa_pointer.
- */
-static dsa_pointer
-make_batch_descriptor(dsa_area *area, BufFile *file)
-{
-	dsa_pointer pointer;
-	BufFileDescriptor *source;
-	BufFileDescriptor *target;
-	size_t size;
-
-	source = BufFileExport(file);
-	size = BufFileDescriptorSize(source);
-	pointer = dsa_allocate(area, size);
-	if (!DsaPointerIsValid(pointer))
-		ereport(ERROR,
-				(errcode(ERRCODE_OUT_OF_MEMORY),
-				 errmsg("out of memory"),
-				 errdetail("Failed on dsa_allocate of size %zu.", size)));
-	target = dsa_get_address(area, pointer);
-	memcpy(target, source, size);
-	pfree(source);
-
-	return pointer;
-}
-
-/*
  * Export the inner or outer batch file written by this participant for a
  * given batch number, so that other backends can import and read from it if
  * they run out of tuples to read from their own files.  This must be done
@@ -1221,10 +1186,6 @@
 	HashJoinParticipantState *participant;
 	BufFile *file;
 
-	TRACE_POSTGRESQL_HASHJOIN_EXPORT_BATCH(HashJoinParticipantNumber(),
-										   batchno,
-										   inner);
-
 	Assert(HashJoinTableIsShared(hashtable));
 	Assert(batchno < hashtable->nbatch);
 
@@ -1273,27 +1234,11 @@
 	int i;
 
 	/*
-<<<<<<< HEAD
 	 * Sanity check that we are in one of the expected phases, in which no
 	 * other participant could be reading the state we are writing.
-=======
-	 * We check for interrupts here because this is typically taken as an
-	 * alternative code path to an ExecProcNode() call, which would include
-	 * such a check.
-	 */
-	CHECK_FOR_INTERRUPTS();
-
-	/*
-	 * Since both the hash value and the MinimalTuple length word are uint32,
-	 * we can read them both in one BufFileRead() call without any type
-	 * cheating.
->>>>>>> 33156181
 	 */
 	Assert(BarrierPhase(&hashtable->shared->barrier) == PHJ_PHASE_BUILDING ||
 		   BarrierPhase(&hashtable->shared->barrier) == PHJ_PHASE_PROBING);
-
-	TRACE_POSTGRESQL_HASHJOIN_EXPORT_ALL_BATCHES(HashJoinParticipantNumber(),
-												 hashtable->nbatch);
 
 	/* If we didn't generate any batches there is nothing to do. */
 	participant = &hashtable->shared->participants[HashJoinParticipantNumber()];
@@ -1349,10 +1294,6 @@
 	dsa_pointer descriptor = InvalidDsaPointer;
 	HashJoinParticipantState *participant;
 
-	TRACE_POSTGRESQL_HASHJOIN_IMPORT_BATCH(reader->participant_number,
-										   reader->batchno,
-										   reader->inner);
-
 	Assert(reader->participant_number >= 0 &&
 		   reader->participant_number < hashtable->shared->planned_participants);
 
@@ -1418,10 +1359,6 @@
 ExecHashJoinOpenBatch(HashJoinTable hashtable, int batchno, bool inner)
 {
 	HashJoinBatchReader *batch_reader = &hashtable->batch_reader;
-
-	TRACE_POSTGRESQL_HASHJOIN_OPEN_BATCH(HashJoinParticipantNumber(),
-										 batchno,
-										 inner);
 
 	/*
 	 * TODO: Here we could close the previously open batch file because it
