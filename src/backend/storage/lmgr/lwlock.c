--- conflicted
+++ resolved
@@ -510,12 +510,9 @@
 						  "predicate_lock_manager");
 	LWLockRegisterTranche(LWTRANCHE_PARALLEL_QUERY_DSA,
 						  "parallel_query_dsa");
-<<<<<<< HEAD
+	LWLockRegisterTranche(LWTRANCHE_TBM, "tbm");
 	LWLockRegisterTranche(LWTRANCHE_PARALLEL_HASH_JOIN_CHUNK,
 						  "hash_join_chunk");
-=======
-	LWLockRegisterTranche(LWTRANCHE_TBM, "tbm");
->>>>>>> 92e84b04
 
 	/* Register named tranches. */
 	for (i = 0; i < NamedLWLockTrancheRequests; i++)
