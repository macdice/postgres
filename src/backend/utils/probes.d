/* ----------
 *	DTrace probes for PostgreSQL backend
 *
 *	Copyright (c) 2006-2017, PostgreSQL Global Development Group
 *
 *	src/backend/utils/probes.d
 * ----------
 */


/*
 * Typedefs used in PostgreSQL.
 *
 * NOTE: Do not use system-provided typedefs (e.g. uintptr_t, uint32_t, etc)
 * in probe definitions, as they cause compilation errors on macOS 10.5.
 */
#define LocalTransactionId unsigned int
#define LWLockMode int
#define LOCKMODE int
#define BlockNumber unsigned int
#define Oid unsigned int
#define ForkNumber int
#define bool char

provider postgresql {

	probe transaction__start(LocalTransactionId);
	probe transaction__commit(LocalTransactionId);
	probe transaction__abort(LocalTransactionId);

	probe lwlock__acquire(const char *, LWLockMode);
	probe lwlock__release(const char *);
	probe lwlock__wait__start(const char *, LWLockMode);
	probe lwlock__wait__done(const char *, LWLockMode);
	probe lwlock__condacquire(const char *, LWLockMode);
	probe lwlock__condacquire__fail(const char *, LWLockMode);
	probe lwlock__acquire__or__wait(const char *, LWLockMode);
	probe lwlock__acquire__or__wait__fail(const char *, LWLockMode);

	probe lock__wait__start(unsigned int, unsigned int, unsigned int, unsigned int, unsigned int, LOCKMODE);
	probe lock__wait__done(unsigned int, unsigned int, unsigned int, unsigned int, unsigned int, LOCKMODE);

	probe query__parse__start(const char *);
	probe query__parse__done(const char *);
	probe query__rewrite__start(const char *);
	probe query__rewrite__done(const char *);
	probe query__plan__start();
	probe query__plan__done();
	probe query__execute__start();
	probe query__execute__done();
	probe query__start(const char *);
	probe query__done(const char *);
	probe statement__status(const char *);

	probe sort__start(int, bool, int, int, bool);
	probe sort__done(bool, long);

<<<<<<< HEAD
	probe hash__leader__early__exit();
	probe hash__worker__early__exit();
	probe hash__build__start();
	probe hash__build__done(int);
	probe hash__increase__buckets(int, int);
	probe hash__reinsert__start();
	probe hash__reinsert__done(int, int);
	probe hash__increase__batches(int, int);
	probe hash__shrink__start();
	probe hash__shrink__done(int, int);
	probe hash__shrink__disabled();
	probe hash__unmatched__start();
	probe hash__unmatched__done();
	probe hash__reset__match__start();
	probe hash__reset__match__done();

	probe hashjoin__export__all__batches(int, int);
	probe hashjoin__export__batch(int, int, bool);
	probe hashjoin__import__batch(int, int, bool);
	probe hashjoin__open__batch(int, int, bool);
	probe hashjoin__seek(int, int, int, int, int, size_t);
	probe hashjoin__load__start(int);
	probe hashjoin__load__done(int, int);

	probe buffile__import__file(const char *);
	probe buffile__export__file(const char *);

=======
>>>>>>> 33156181
	probe buffer__read__start(ForkNumber, BlockNumber, Oid, Oid, Oid, int, bool);
	probe buffer__read__done(ForkNumber, BlockNumber, Oid, Oid, Oid, int, bool, bool);
	probe buffer__flush__start(ForkNumber, BlockNumber, Oid, Oid, Oid);
	probe buffer__flush__done(ForkNumber, BlockNumber, Oid, Oid, Oid);

	probe buffer__checkpoint__start(int);
	probe buffer__checkpoint__sync__start();
	probe buffer__checkpoint__done();
	probe buffer__sync__start(int, int);
	probe buffer__sync__written(int);
	probe buffer__sync__done(int, int, int);
	probe buffer__write__dirty__start(ForkNumber, BlockNumber, Oid, Oid, Oid);
	probe buffer__write__dirty__done(ForkNumber, BlockNumber, Oid, Oid, Oid);

	probe deadlock__found();

	probe checkpoint__start(int);
	probe checkpoint__done(int, int, int, int, int);
	probe clog__checkpoint__start(bool);
	probe clog__checkpoint__done(bool);
	probe subtrans__checkpoint__start(bool);
	probe subtrans__checkpoint__done(bool);
	probe multixact__checkpoint__start(bool);
	probe multixact__checkpoint__done(bool);
	probe twophase__checkpoint__start();
	probe twophase__checkpoint__done();

	probe smgr__md__read__start(ForkNumber, BlockNumber, Oid, Oid, Oid, int);
	probe smgr__md__read__done(ForkNumber, BlockNumber, Oid, Oid, Oid, int, int, int);
	probe smgr__md__write__start(ForkNumber, BlockNumber, Oid, Oid, Oid, int);
	probe smgr__md__write__done(ForkNumber, BlockNumber, Oid, Oid, Oid, int, int, int);

	probe wal__insert(unsigned char, unsigned char);
	probe wal__switch();
	probe wal__buffer__write__dirty__start();
	probe wal__buffer__write__dirty__done();
};<|MERGE_RESOLUTION|>--- conflicted
+++ resolved
@@ -55,36 +55,6 @@
 	probe sort__start(int, bool, int, int, bool);
 	probe sort__done(bool, long);
 
-<<<<<<< HEAD
-	probe hash__leader__early__exit();
-	probe hash__worker__early__exit();
-	probe hash__build__start();
-	probe hash__build__done(int);
-	probe hash__increase__buckets(int, int);
-	probe hash__reinsert__start();
-	probe hash__reinsert__done(int, int);
-	probe hash__increase__batches(int, int);
-	probe hash__shrink__start();
-	probe hash__shrink__done(int, int);
-	probe hash__shrink__disabled();
-	probe hash__unmatched__start();
-	probe hash__unmatched__done();
-	probe hash__reset__match__start();
-	probe hash__reset__match__done();
-
-	probe hashjoin__export__all__batches(int, int);
-	probe hashjoin__export__batch(int, int, bool);
-	probe hashjoin__import__batch(int, int, bool);
-	probe hashjoin__open__batch(int, int, bool);
-	probe hashjoin__seek(int, int, int, int, int, size_t);
-	probe hashjoin__load__start(int);
-	probe hashjoin__load__done(int, int);
-
-	probe buffile__import__file(const char *);
-	probe buffile__export__file(const char *);
-
-=======
->>>>>>> 33156181
 	probe buffer__read__start(ForkNumber, BlockNumber, Oid, Oid, Oid, int, bool);
 	probe buffer__read__done(ForkNumber, BlockNumber, Oid, Oid, Oid, int, bool, bool);
 	probe buffer__flush__start(ForkNumber, BlockNumber, Oid, Oid, Oid);
